import asyncio
import inspect
from collections import namedtuple
from dataclasses import dataclass
from typing import Any, Dict, Optional, List, Union, NamedTuple, Tuple, Set
import numpy as np

import lmql.ops.ops as ops
import lmql.runtime.dclib as dc
from lmql.language.qstrings import (DistributionVariable, TemplateVariable,
                                    qstring_to_stmts)
from lmql.ops.follow_map import FollowMap
from lmql.ops.token_set import VocabularyMatcher, has_tail, tset
from lmql.ops.follow_map import fmap
from lmql.runtime.interrupt import interrupt
from lmql.runtime.model_registry import LMQLModelRegistry
from lmql.runtime.multi_head_interpretation import (InterpretationHead,
                                                    InterpretationHeadDone,
                                                    InterpreterCall)
from lmql.runtime.program_state import ProgramState
from lmql.runtime.stats import Stats
from lmql.runtime.tokenizer import LMQLTokenizer
from lmql.utils.nputil import replace_inf_nan_with_str


class _DCLibDebugPrinter: pass
_DCLibDebugPrinter.printer = None

def set_dclib_debug_printer(printer):
    if hasattr(printer, "add_decoder_state"):
        _DCLibDebugPrinter.printer = printer

emoji_mapping = {}

def int_to_emoji(i):
    global emoji_mapping
    emojis = ["🛑", "🧠", "🌿", "🏈"]
    if i in emoji_mapping:
        return emoji_mapping[i]
    else:
        emoji_mapping[i] = emojis[len(emoji_mapping) % len(emojis)]
        return emoji_mapping[i]

@dataclass
class RewrittenInputIds:
    appended_input_ids: List[np.ndarray]
    strip_eos: bool = True
    user_data: Optional[Union[List[Dict[str, Any]], Dict[str, Any]]] = None
    value_offset: Optional[int] = None
    
    # indicates whether or not this rewrite is a final rewrite (i.e. no further rewrites will be applied if it ends on eos)
    final: bool = True

    rewritten_seq_user_data: Optional[Union[List[Dict[str, Any]], Dict[str, Any]]] = None

    @staticmethod
    def stack(results):
        return RewrittenInputIds(
            appended_input_ids=[r.appended_input_ids if r is not None else None for r in results],
            strip_eos=[r.strip_eos if r is not None else None for r in results],
            user_data=[r.user_data if r is not None else None for r in results],
            value_offset=[r.value_offset if r is not None else None for r in results],
            rewritten_seq_user_data=[r.rewritten_seq_user_data if r is not None else None for r in results],
            final=[r.final if r is not None else True for r in results]
        )

class advance: pass # used as symbol

class PromptState(NamedTuple):
    interpreter: 'PromptInterpreter'
    subinterpreters: Set['SubInterpreter']

    variable : str
    prompt : str
    stmt_buffer : List[Any]
    query_head : Any
    program_state : Any
    recurring_variable_counter : Dict[str, int]
    variable_offset : int

    # only set after processing where clause
    valid: Optional[bool]
    final: Optional[str] 
    mask : Optional[Any]
    stopping_phrases: Optional[Any]
    where: Optional[Any]

    def __str__(self):
        return f"<PromptState '{self.variable}' '{[self.prompt]}'>"

    def updated(self, **updated):
        data_dict = self._asdict()
        data_dict.update(updated)
        return PromptState(**data_dict)

class LMQLContext:
    def __init__(self, interpreter, state, prompt):
        self.interpreter = interpreter
        
        if state:
            self.program_state: ProgramState = state.program_state
            self.state = state
            self.prompt = state.prompt
        else:
            self.program_state = ProgramState(prompt)
            self.state = None
            self.prompt = prompt

        self.program_state.runtime = interpreter

    async def json(self):
        return self.program_state

    # LMQL runtime API

    async def get_var(self, name):
        return self.program_state.get_program_value(name)

    async def query(self, qstring):
        return InterpreterCall(qstring, loc=None)

    async def set_model(self, model_name):
        self.interpreter.set_model(model_name)

    async def set_decoder(self, method, **kwargs):
        self.interpreter.set_decoder(method, **kwargs)

    async def set_where_clause(self, where):
        self.interpreter.set_where_clause(where)

    async def get_context(self, *args):
        # prompt
        return self

    async def get_all_vars(self):
        return self.program_state.variable_program_values.copy()

    async def set_distribution(self, distribution_variable, values):
        self.interpreter.distribution_variable = distribution_variable
        self.interpreter.distribution_values = values

    async def get_return_value(self, *args):
        return LMQLResult(self.state.prompt, await self.get_all_vars(),self.interpreter.distribution_variable, self.interpreter.distribution_values)


@dataclass
class LMQLResult:
    prompt: str
    variables: Dict[str, str]
    
    distribution_variable: Optional[str] = None
    distribution_values: Optional[str] = None

    @property
    def requires_distribution_postprocessing(self):
        return self.distribution_variable is not None

@dataclass
class TokenMask:
    logits_mask: np.ndarray
    user_data: List[Any]

class PromptInterpreter:
    """
    The PromptInterpreter is the main entry point for an LMQL query. It handles program execution, 
    token masking and scripted interaction during query execution.
    """

    def __init__(self, context=None, force_model=None) -> None:
        if PromptInterpreter.main is None:
            PromptInterpreter.main = self
        
        # model-specific components
        self.model = force_model
        self.model_identifier = force_model
        self.tokenizer: LMQLTokenizer = None

        # decoder configuration
        self.decoder = None
        self.decoder_kwargs = {}
<<<<<<< HEAD
=======
        self.decoder_step = 0
>>>>>>> 14a6652d
        
        # extra interpreter flags passed via @lmql.query/@lmql.compiled_query
        self.extra_kwargs = {}

        # query program
        self.root_state = None

        # constraints
        self.where = None

        # distribution variable if any
        self.distribution_variable = None
        self.distribution_values = None

        # logging and debugger output
        self.output_writer = None
        self.prefers_compact_mask  = False
        
        # caching configuration
        self.caching = True
        self.cache_file = None
        self.show_speculative = False
        
        # key to use to store program statein decoding tree
        self.user_data_key = "head"

        self.eager_followmap_expansion = True
        
        # subinterpreters in case of inline queries
        self.subinterpreters = {}

        # decoder graph if decoder graph logging is enabled
        self.decoder_graph = None

        # context to determine model
        self.context = context

    def set_where_clause(self, where):
        self.where = where

    def set_extra_args(self, **kwargs):
        if "output_writer" in kwargs:
            self.output_writer = kwargs["output_writer"]
        self.extra_kwargs.update(kwargs)

    def set_decoder(self, method, **kwargs):
        self.decoder_kwargs = kwargs
        self.decoder_kwargs["decoder"] = method

    def set_model(self, model_name):
        if self.model is None:
            if model_name == "<dynamic>":
                assert self.context is not None, "error: model is not explicitly specified and can also not be derived from context. Please provide a 'from' clause or set the model in the context of the query execution."
                model_name = self.context.model_identifier

            self.model = model_name
            self.model_identifier = model_name

        client = LMQLModelRegistry.get(self.model)

        # setup the VocabularyMatcher to use the concrete vocabulary of the model
        VocabularyMatcher.init(client.get_tokenizer())
        
        # for OpenAI models we optimize for compact logit masks
        if self.model.startswith("openai/"):
            self.prefers_compact_mask = True

        self.model = client

    async def advance(self, state: PromptState):
        if state.variable is not None:
            return state
        
        active_decoder_graph = dc.DecoderSequence.graph
        dc.DecoderSequence.graph = None
        
        variable = state.variable
        stmt_buffer = state.stmt_buffer
        prompt = state.prompt

        query_head = state.query_head

        async def continue_for_more_prompt_stmts():
            nonlocal stmt_buffer
            nonlocal query_head

            if len(stmt_buffer) != 0: return
            
            if query_head.current_args is None:
                query_head = query_head.copy()
                assert query_head.fresh_copy, "query head must be fresh copy to avoid state sharing side effects"
                query_head.context = LMQLContext(self, state, prompt)
                await query_head.continue_()

            qstring = query_head.current_args[0]
            stmt_buffer = qstring_to_stmts(qstring) + [advance]

            # return context used for last continue_
            return query_head.context
        
        # disable DecoderSequence.graph for the duration of executing the prompt

        try:
            while variable is None and query_head.result is None:
                if len(stmt_buffer) == 0 and variable is None:
                    await continue_for_more_prompt_stmts()

                s = stmt_buffer[0]

                if type(s) is str:
                    prompt += s
                    stmt_buffer = stmt_buffer[1:]
                    # keep latest prompt in transient state
                    state = state.updated(prompt=prompt)
                elif type(s) is TemplateVariable:
                    variable = s.name
                    # keep track of number of times a variable with this name has been decoded
                    if variable not in state.recurring_variable_counter.keys():
                        state.recurring_variable_counter[s.name] = -1
                    state.recurring_variable_counter[s.name] += 1
                    
                    stmt_buffer = stmt_buffer[1:]
                    break
                elif type(s) is DistributionVariable:
                    # distribution variables are skipped here, as they are handled in a postprocessing step after returning an LMQL result
                    # self.query_head must terminate after this part of the prompt (ensure by validation)
                    stmt_buffer = stmt_buffer[1:]
                    assert len([s for s in stmt_buffer if s is not advance]) == 0, "Distribution variables must be the last statement in a prompt, but is {}".format(stmt_buffer)
                    # this will consume the set_distribution call
                elif s is advance:
                    query_head: InterpretationHead = query_head.copy()
                    query_head.context = LMQLContext(self, state, prompt)
                    assert query_head.fresh_copy, "query head must be fresh copy to avoid state sharing side effects"
                    await query_head.advance(None)
                    stmt_buffer = stmt_buffer[1:]
                else:
                    assert False, "prompt interpreter encountered unsupported prompt stmt of type {}: {}".format(type(s), s)
        except InterpretationHeadDone:
            pass

        # re-enable DecoderSequence.graph
        dc.DecoderSequence.graph = active_decoder_graph
        if self.output_writer is not None:
            self.output_writer.disable = False

        # merge named tuple with new stmt_buffer

        return state.updated(
            variable=variable,
            prompt=prompt,
            stmt_buffer=stmt_buffer,
            query_head=query_head
        )

    def interpreter_state_user_data(self, state: PromptState):
        return {self.user_data_key: state}

    def interpreter_state_from_user_data(self, seq, noroot=False):
        if noroot:
            if seq.data(self.user_data_key) is None:
                return None
        state_dict = seq.data(self.user_data_key)
        if state_dict is None and not noroot:
            return self.root_state
        assert state_dict.interpreter is self, "error: interpreter state does not belong to this interpreter, {} vs. {} via {}".format(state_dict.interpreter, self, self.user_data_key)
        
        return state_dict

    async def where_for_sequence(self, s: dc.DecoderSequence, needs_masking, seqidx, return_follow_map=False, **kwargs):
        mask, logit_mask, state = await self.where_step_for_sequence(s, needs_masking, seqidx, return_follow_map=return_follow_map, **kwargs)

        # check for tail and prescore
        if hasattr(self.dcmodel, "prescore_tokens") and (not type(s) is dc.DeterministicDecoderSequence or len(s.next_ids) == 0):
            if has_tail(mask):
                tail_tokenized = self.tokenizer(mask.tail)["input_ids"]
                await self.dcmodel.prescore_tokens(s, tail_tokenized, noscore=kwargs.get("noscore", False))

        return logit_mask, state

        # eager follow map expansion (w/o) model prediction in between

        # # if we cannot predict the next token deterministically
        # if mask is None or len(mask) > 1 or not needs_masking:
        #     # ask the model to predict the next token
        #     return logit_mask, state

        # # otherwise, we can expand the sequence deterministically, until a probabilistic token mask is encountered
        # masks = [mask]
        # logit_masks = [logit_mask]
        # states = [state]

        # #  checks if current mask can be expanded further
        # mask_can_be_expanded_further = lambda: mask is not None and len(mask) == 1 and mask.mask.argmax() != self.model.get_tokenizer().eos_token_id

        # unexpanded_offset = len(s.input_ids)
        # initial_s = s

        # # expand as far as possible
        # while mask_can_be_expanded_further() and self.eager_followmap_expansion:
        #     # extend the sequence with the next token
        #     s = s.extend(dc.Continuation(mask.mask.argmax(), np.array([0]), None), internal=True)
        #     # do not futher expand sequences at <eos>
        #     if s.is_done(): break

        #     # rewrite to get next-token user data and set it on the sequence
        #     rewrite_result: RewrittenInputIds = await self.rewrite_for_sequence(s, True, assert_no_advance=True)
        #     s.user_data = rewrite_result.user_data
        #     s.user_data["set_by"] = "rewrite"

        #     # call another step of where_for_sequence
        #     mask, logit_mask, state = await self.where_step_for_sequence(s, needs_masking, seqidx, **kwargs)

        #     if mask_can_be_expanded_further():
        #         # save the current mask
        #         masks.append(mask)
        #         logit_masks.append(logit_mask)
        #         states.append(state)

        # # pre-score the expanded sequences
        # if len(s.input_ids) - unexpanded_offset > 0:
        #     num_to_score = len(s.input_ids) - unexpanded_offset
        #     if hasattr(self.dcmodel, "prescore"):
        #         await self.dcmodel.prescore([initial_s], [s.input_ids[-num_to_score:]], deterministic=[[False] * num_to_score], user_data=[states[-num_to_score:]], noscore=kwargs.get("noscore", False))

        # return logit_masks[0], states[0]

    async def where_step_for_sequence(self, s: dc.DecoderSequence, needs_masking, seqidx, return_follow_map=False, **kwargs):
        state = self.interpreter_state_from_user_data(s)
        
        if not needs_masking:
            return None, None, self.interpreter_state_user_data(state)

        is_done = state.query_head.result is not None

        # default results (if no where clause is run)
        valid = True
        is_final = "var"
        program_state = state.program_state.copy()
        trace = None
        logit_mask = None
        
        variable = state.variable
        variable_offset = state.variable_offset

        text = ""

        if is_done:
            mask = tset("eos")
            logit_mask = mask.mask
            stopping_phrases = {"text": [], "tokenized": []}
            follow_trace = None
            
            follow_map = fmap(
                ("eos", (True, "fin")),
                ("*", (False, "fin"))
            )
        elif variable is not None:
            is_before = ":before" in variable
            if ":before" in variable:
                variable = variable.split(":before",1)[0]

            text = await s.text(variable_offset, pretty=False)
            diff_text = text[len(await s.text(variable_offset, limit=-1, pretty=False)):]

            # run applicable inline ops (sub interpreters)
            subvalid, subfollow, state = await self.subinterpreter_results(s, variable, text, diff_text, state, is_before, **kwargs)

            # current context
            program_state: ProgramState = state.program_state.copy()
            program_state.set(variable, text, scores=(), diff=diff_text, montonicity="inc")
            program_state.subinterpreter_results = subvalid
            program_state.prompt = state.prompt

            # follow context
            follow_program_state: ProgramState = state.program_state.copy()
            follow_program_state.set(variable, text + str(ops.NextToken), scores=(), diff=diff_text, montonicity="inc")
            follow_program_state.subinterpreter_results = subfollow
            follow_program_state.prompt = state.prompt

            # digest token with where expr
            valid, is_final, trace, follow_trace = ops.digest(self.where,
                context=program_state,
                follow_context=follow_program_state
            )

            # obtain where follow map
            follow_map = follow_trace[self.where] if self.where is not None else None

            mask = ops.create_mask(follow_map, valid, is_final)

            if mask == "*": 
                logit_mask = None
            else:
                logit_mask = mask.mask
            
            # check stopping conditions
            stopping_conditions: List[ops.StopAtOp] = ops.execute_op_stops_at_only(state.variable, self.where, trace)
            for sc in stopping_conditions:
                stop_trace = trace.copy()
                del stop_trace[sc]
                # check if stopping phrase applies in this step
                if ops.execute_op(sc, stop_trace, context=program_state, semantics="stop"):
                    # print(int_to_emoji(id(self)), "apply stopping phrase to", variable, sc.stopping_phrase(trace), "at", [await s.text()])
                    mask = tset("eos")
                    logit_mask = mask.mask
                    follow_map = fmap(
                        ("eos", (True, "fin")),
                        ("*", (False, "fin"))
                    )
                    trace[sc] = (sc.stopping_phrase(trace), "stopped")
            stopping_phrases = {
                "text": [sc.stopping_phrase(trace) for sc in stopping_conditions if type(sc) is ops.StopBeforeOp],
                "tokenized": [self.tokenizer(sc.stopping_phrase(trace))["input_ids"] for sc in stopping_conditions if type(sc) is ops.StopBeforeOp]
            }

        else:
            assert False, f"error: where() is called but current variable and current prompt are None and query head has result {state.query_head.result}"

        await self.debugger_output(state, s, valid, is_final, mask, stopping_phrases, program_state, trace, text)

        state = state.updated(
                        variable=variable,
                        valid=valid,
                        final=is_final,
                        mask=mask,
                        program_state=program_state,
                        stopping_phrases=stopping_phrases,
                        where=await self.where_graph_with_trace(trace, follow_trace)
        )

        if return_follow_map:
            return mask, follow_map, self.interpreter_state_user_data(state)

        # truncate mask to remove LMQL specific token IDs
        logit_mask = self.tokenizer.truncate_to_model_dim(logit_mask)

        # no mask, no logits processing
        if logit_mask is None:
            return None, None, self.interpreter_state_user_data(state)
        
        # translate boolean mask to logit bias mask
        if len(mask) == 1:
            logit_mask = mask.mask.argmax()
        else:
            logit_mask = np.logical_not(logit_mask) * np.finfo(np.float32).min
        
        return mask, logit_mask, self.interpreter_state_user_data(state)

    async def where_graph_with_trace(self, trace, follow_trace):
        from lmql.utils.graph import CytoscapeGraphWriter

        def node_data(op):
            result = "-"
            follow_map = "-"
            if trace is not None and op in trace:
                result = trace[op]
            if follow_trace is not None and op in follow_trace:
                follow_map = follow_trace[op]

            return {
                "result": result,
                "follow_map": follow_map,
                "repr": repr(op)
            }

        writer = CytoscapeGraphWriter(extra_data_provider=node_data)
        writer.write(self.where)

        return writer.graph.to_json(return_dict=True)

    async def debugger_output(self, state: PromptState, s: dc.DecoderSequence, valid, is_final, mask, stopping_phrases, program_variables, trace, text):
        if self.output_writer is not None:
           await self.output_writer.add_interpreter_head_state(state.variable, 0, state.prompt + text, self.where, trace, valid, is_final, mask, len(s.input_ids), program_variables)

    async def where_processor(self, seqs, additional_logits_processor_mask, **kwargs):
        zipped_task_inputs = zip(seqs, additional_logits_processor_mask, range(len(seqs)))
        token_mask_tasks = [self.where_for_sequence(s, needs_masking, seqidx, **kwargs) for s,needs_masking, seqidx in zipped_task_inputs]
        results = [(mask, user_data) for mask, user_data in await asyncio.gather(*token_mask_tasks)]
        
        return TokenMask([r[0] for r in results], [r[1] for r in results])

    async def rewrite_for_sequence(self, seq: dc.DecoderSequence, needs_rewrite, assert_no_advance=False):
        if not needs_rewrite and not seq.is_done():
            return None
        
        # assert len([h for h in seq.user_data.keys() if "head" in h]) <= 2, "at max two heads are allowed in a sequence user_data"

        # obtain interpreter state from predecessor node
        state = self.interpreter_state_from_user_data(seq.predecessor, noroot=True)
        assert state is not None, "prompt interpreter state must be set in predecessor node"

        # first check for sub-interpreters
        subinterpreters: Set[SubInterpreter] = state.subinterpreters.copy()
        sub_results = []
        subrewrite_applied = False

        assert len(subinterpreters) <= 1

        user_data = seq.data() or {}

        for si in list(subinterpreters):
            if si.user_data_key not in seq.predecessor.user_data:
                subinterpreters.remove(si)
                continue

            result: RewrittenInputIds = await si.rewrite_for_sequence(seq, needs_rewrite, assert_no_advance=assert_no_advance)
            # print("sub rewrite result", result)
            user_data = dc.deepmerge(user_data, result.user_data)

            if result.appended_input_ids is not None or result.strip_eos != False:
                assert not subrewrite_applied, "subinterpreter must not apply rewrite if another subinterpreter already did"

                # apply rewrite
                sub_results.append(result)

                # remove subinterpreter if it rewrites to an eos token
                if result.appended_input_ids is not None and result.appended_input_ids[-1] == self.tokenizer.eos_token_id:
                    subinterpreters.remove(si)
                subrewrite_applied = True

        if len(sub_results) > 0:
            # make sure that changes to 'subinterpreters' are reflected in the state of the parent interpreter 
            # if a subtinterpreter has been removed
            state = state.updated(subinterpreters=subinterpreters)
            sub_results[0].user_data = dc.deepmerge(sub_results[0].user_data, self.interpreter_state_user_data(state))
            sub_results[0].rewritten_seq_user_data = dc.deepmerge(sub_results[0].rewritten_seq_user_data, self.interpreter_state_user_data(state))
            
            assert len(sub_results) == 1, "internal limitation: multiple concurrent subinterpreter rewrites are currently not supported. are you using more than one strategy constraint on the same variable?"

            sub_result = sub_results[0]
            sub_result.final = False
            return sub_result

        if seq.is_done() and state.variable is not None:
            program_state = state.program_state.copy()
            program_state.prompt = state.prompt
            variable = state.variable
            
            text = (await seq.text(offset=state.variable_offset, limit=-1, pretty=False))
            text_diff = text[len(await seq.text(state.variable_offset, limit=-2, pretty=False)):]
            
            assert seq.input_ids[-1] == self.tokenizer.eos_token_id, "last token must be eos token"
            variable_value = text
            # set raw variable value
            program_state.set(variable, variable_value, scores=(), diff=text_diff, montonicity="fin")

            # apply postprocessing, if constraints specify it
            # - variable_value is the postprocessed, converted value (does not have to be a string)
            # - postprocessed_prompt is the string in the prompt that corresponds to the variable value
            variable_value, postprocessed_prompt = ops.execute_postprocess(self.where, variable, variable_value, context=program_state)

            if type(variable_value) is SubInterpreter:
                si = variable_value
                result_state = si.interpreter_state_from_user_data(seq)
                if result_state.query_head.result is not None:
                    variable_value = result_state.query_head.result
                    if type(variable_value) is LMQLResult:
                        postprocessed_prompt = variable_value.prompt
                    else:
                        postprocessed_prompt = str(result_state.query_head.result)

            # set postprocessed variable value and program value
            program_state.set(variable, postprocessed_prompt, program_value=variable_value, scores=(), diff="", montonicity="fin")

            # current variable is done
            variable = None
            prompt = state.prompt

            # extend prompt
            prompt_length_before = len(prompt) # prompt without current variable
            old_prompt = prompt + text # prompt with current variable in raw form
            prompt += postprocessed_prompt # prompt with current variable in postprocessed form
            
            appended_value_prompt = prompt[prompt_length_before:]

            #  advance to next variable in prompt program (appends intermediate instructions to prompt)
            assert not assert_no_advance, f"error: prompt interpreter tried to advance query program even though assert_no_advance was set"

            state = state.updated(variable=variable, prompt=prompt, program_state=program_state)
            
            while state.variable is None and state.query_head.result is None:
                state = await self.advance(state)
            reached_end = state.query_head.result is not None

            if reached_end:
                # make sure to store latest interpreter state in rewritten sequence when query is finished
                seq.user_data = self.interpreter_state_user_data(state)

            prompt = state.prompt

            # determines part of advanced_head.prompt that was appended by variable or program
            appended_program_prompt = prompt[prompt_length_before + len(appended_value_prompt):]

            variable_offset = state.variable_offset

            if old_prompt != prompt:
                n_tokens_to_strip = len(seq.input_ids) - variable_offset
                value_ids, program_ids = await asyncio.gather(*[self.tokenize(appended_value_prompt), self.tokenize(appended_program_prompt)])

                assert len(seq.input_ids) - n_tokens_to_strip == variable_offset, f"error: variable offset is not correct. expected {len(seq.input_ids) - n_tokens_to_strip} but got {state.variable_offset}"
                
                # if query is finished, add eos token to appended IDs (indicates to decoder that this sequence/query has finished decoding)
                if reached_end:
                    program_ids += [self.tokenizer.eos_token_id]
                
                # value_offset indicates to the decoder, that the first `value_offset` appended tokens are still the value 
                # of the variable, not deterministic tokens introduced by the prompt program
                appended_ids = value_ids + program_ids
                value_offset = state.variable_offset + len(value_ids)
                
                combined_new_ids = seq.input_ids[:-n_tokens_to_strip].tolist() + appended_ids
                variable_offset = len(combined_new_ids)

                rewritten_state = state.updated(prompt=prompt, variable_offset=variable_offset, variable="__done__" if state.variable is None else state.variable + ":before")

                # appended input ids are now a full replacement for input ids
                return RewrittenInputIds(
                    appended_input_ids=combined_new_ids, 
                    strip_eos=-n_tokens_to_strip,
                    value_offset=value_offset,
                    user_data=self.interpreter_state_user_data(state),
                    rewritten_seq_user_data=self.interpreter_state_user_data(rewritten_state)
                )
            else:
                # do nothing rewrite
                variable_offset = len(seq.input_ids) - 1
                state = state.updated(variable_offset=variable_offset, variable="__done__" if state.variable is None else state.variable)
                return RewrittenInputIds(
                    appended_input_ids=None, 
                    strip_eos=not reached_end, 
                    user_data=self.interpreter_state_user_data(state)
                )
        user_data[self.user_data_key] = state
        return RewrittenInputIds(appended_input_ids=None, strip_eos=False, user_data=user_data)

    async def tokenize(self, *args):
        # tokenize should be specific to the current model in use (infer from currently process
        # dc.seq, interpreter should not be tokenizer-specific)
        async def task():
            return self.tokenizer(*args)["input_ids"]
        t = asyncio.create_task(task())
        return (await t)
    
    async def rewrite_processor(self, seqs, mask_seq_to_rewrite):
        results = await asyncio.gather(*[self.rewrite_for_sequence(s, needs_rewrite) for s,needs_rewrite in zip(seqs, mask_seq_to_rewrite)])
        return RewrittenInputIds.stack(results)
    
    async def input(self, *args):
        """Uses the output_writer input() implementation if available."""
        if hasattr(self.output_writer, "input"):
            return await self.output_writer.input(*args)
        else:
            return input(*args)

    async def run(self, fct, **kwargs):
        # intercept symbol table entry for input
        if "input" in kwargs.keys() and kwargs["input"] == input:
            kwargs["input"] = self.input

        # prepare initial program state
        context = LMQLContext(self, None, "")
        query_head = InterpretationHead(fct, context, None, kwargs)
        self.root_state = PromptState(interpreter=self, subinterpreters={},                          
            variable=None, prompt="", stmt_buffer=[],
            query_head=query_head, program_state=context.program_state,
            recurring_variable_counter={}, variable_offset=0,
            valid=None, final=None, mask=None, 
            stopping_phrases=None, where=None)
        self.root_state = await self.advance(self.root_state)

        # prepare dcmodel
        decoder_args = self.decoder_kwargs
        self.model.decoder_args = decoder_args
        self.dcmodel: dc.DcModel = self.model.get_dclib_model()

        # handle queries w/o any TemplateVariables
        if self.root_state.query_head.result is not None:
            return [self.root_state.query_head.result]

        # prepare tokenizer
        self.tokenizer = self.model.get_tokenizer()

        assert issubclass(type(self.dcmodel), dc.DcModel), "The provided dcmodel must be a subclass of DcModel"

        if "no_repeat_ngram_size" in decoder_args:
            print("warning: no_repeat_ngram_size is known to cause issues when used with constrained decoding, including non-termination.")

        # alternative mode where we only extract the prompt string
        return_prompt_string = self.extra_kwargs.pop("return_prompt_string", False)
        if return_prompt_string:
            return self.root_state.prompt

        # tokenize initial prompt
        prompt_ids = await self.tokenize(self.root_state.prompt)
        if self.dcmodel.bos_token_id is not None:
            prompt_ids = [self.dcmodel.bos_token_id] + prompt_ids
        n = len(prompt_ids)
        
        # make sure that the initial prompt is not considered part of a variable
        self.root_state = self.root_state.updated(variable_offset=n)

        decoder_args = decoder_args.copy()

        # pass processor as decoder argument
        decoder_args["modern_logits_processor"] = self.where_processor
        
        # pass rewriter as decoder argument
        decoder_args["modern_rewriter"] = self.rewrite_processor

        if "__get_where__" in decoder_args:
            return self.where

        if "output_writer" in decoder_args:
            set_dclib_debug_printer(decoder_args["output_writer"])
        elif self.output_writer is not None:
            set_dclib_debug_printer(self.output_writer)

        if _DCLibDebugPrinter.printer is not None:
            if hasattr(_DCLibDebugPrinter.printer, "records_graph"):
                if _DCLibDebugPrinter.printer.records_graph:
                    dc.set_record_graph()
                    self.decoder_graph = dc.DecoderSequence.graph

        mode = decoder_args["decoder"].lower()
        decoder_fct = dc.get_decoder(mode)
        self.validate_args(decoder_args, decoder_fct)

        # alias max_length -> max_len
        if "max_length" in decoder_args:
            decoder_args["max_len"] = decoder_args["max_length"]
        if not "max_len" in decoder_args.keys():
            decoder_args["max_len"] = 2048
        
        # parse show_speculative argument
        if "show_speculative" in decoder_args.keys():
            self.show_speculative = decoder_args.pop("show_speculative")
            assert self.caching, "warning: show_speculative is only supported when caching is enabled."

        # parse cache argument
        if "cache" in decoder_args.keys():
            cache_value = decoder_args.pop("cache")
            if type(cache_value) is bool:
                if cache_value == False:
                    print("info: disabling model output caching")
                self.caching = cache_value
            elif type(cache_value) is str:
                self.caching = True
                self.cache_file = cache_value
            else:
                assert False, "Invalid value for 'cache' parameter. Expected either a boolean (to enable/disable) or a string (to enable with a disk-based cache file)"

        # setup dcmodel for use
        self.dcmodel.model_args = decoder_args
        if self.caching:
            self.dcmodel = dc.CachedDcModel(self.dcmodel, prompt_ids, cache_file=self.cache_file, show_speculative=self.show_speculative)
        decoder_args["dcmodel"] = self.dcmodel
        dc.set_truncation_threshold(self.dcmodel.truncation_threshold)

        assert len(prompt_ids) < decoder_args["max_len"], "The initial prompt already exceeds the provided max_len. Please increase the max_len or reduce the initial prompt (Initial prompt: '{}', max_len: {})".format(len(prompt_ids), decoder_args["max_len"])

        # set step budget at least to max_len
        step_budget = decoder_args.get("step_budget", max(1024, decoder_args.get("max_len", 1024)))
        
        async def debug_out(decoder_step):
            if PromptInterpreter.main != self:
                return
            if _DCLibDebugPrinter.printer is not None and dc.DecoderSequence.graph is not None:
                data = await dc.DecoderSequence.graph.json(diff=True)
                data = replace_inf_nan_with_str(data)
                _DCLibDebugPrinter.printer.add_decoder_state(data)
            self.dcmodel.report_stats(_DCLibDebugPrinter.printer, decoder_step)

        try:
            import time

            self.decoder_step = 0
            average_step_time = None
            start = time.time()
            async for _ in decoder_fct(prompt_ids, **decoder_args):
                await debug_out(self.decoder_step)
                self.decoder_step += 1

                if step_budget is not None and self.decoder_step >= step_budget:
                    print("warning: step budget exceeded")
                    break

                if interrupt.check():
                    interrupt.clear()
                    raise InterruptedError("lmql.runtime.interrupt")
                
                average_step_time = (time.time() - start) if average_step_time is None else (average_step_time * 0.9 + (time.time() - start) * 0.1)

                if "performance_stats" in decoder_args:
                    if self.decoder_step % 10 == 0:
                        Stats.print_all()
                        print("step", self.decoder_step, "time", average_step_time)

                start = time.time()
            
            assert False, "decoder {} did not finish with dc.finish(), which means no result sequences were returned. \n\nThe reason for this may be a too small max_len value (max_len={}) ".format(decoder_args["decoder"], decoder_args["max_len"])
                
        except dc.FinishException as fe:
            # one last call to debug_out to get the final state
            await debug_out(self.decoder_step)
            # if dc.finish is used, the decoder sets the sequences it considers 
            # finished (return them to prompt interpreter)
            result_sequences = fe.result_sequences
            
            billable_tokens = 0
            for s in result_sequences:
                upper = len(s.input_ids)
                has_deterministic_tail = False
                while s.deterministic[upper-1] and upper >= 0:
                    upper -= 1
                    has_deterministic_tail = True
                # +1 for the eos token
                billable_tokens += upper + (1 if has_deterministic_tail else 0)
            
            results = []

            for i,s in enumerate(result_sequences):
                state = self.interpreter_state_from_user_data(s)
                if state.query_head.result is not None:
                    results.append(state.query_head.result)
                else:
                    state = await self.advance(state)
                    assert len(s.input_ids) < decoder_args["max_len"], "The decoder returned a sequence that exceeds the provided max_len (max_len={}, sequence length={}). To increase the max_len, please provide a corresponding max_len argument to the decoder function.".format(decoder_args["max_len"], len(s.input_ids))

                    assert state.query_head.result is not None, "decoder designates sequence {} as finished but the underyling query program has not produced a result. This is likekly a decoder bug. Decoder in use {}".format(await s.text(), decoder_args["decoder"])
                    results.append(state.query_head.result)
            
            # set decoder step +1, for all stats logging that happens in postprocessing
            self.decoder_step += 1

            return results
        finally:
            # make sure token cache is saved if possible
            self.dcmodel.save()
            if hasattr(self.dcmodel, "close"):
                self.dcmodel.close()

    def validate_args(self, decoder_args, decoder_fct):
        INTERNAL_ARGS = ["decoder", "dcmodel", "modern_rewriter", "modern_logits_processor", "dclib_additional_logits_processor", "input_id_rewriter", "output_writer", "chatty_openai", "distribution_batch_size", "openai_chunksize", "step_budget", "stats", "performance_stats", "cache", "show_speculative", "openai_nonstop"]

        # get all arg names and kwarg names of decoder function
        decoder_arg_names = inspect.getfullargspec(decoder_fct).args
        decoder_kwarg_names = inspect.getfullargspec(decoder_fct).kwonlyargs
        for k in decoder_args.keys():
            if k not in decoder_arg_names and k not in decoder_kwarg_names and k not in INTERNAL_ARGS:
                raise ValueError("Unknown decoder argument: {}".format(k))

    def print_stats(self):
        self.dcmodel.report_stats(self.output_writer, self.decoder_step)

    def subinterpreter(self, identifier, prompt, fct, captures):
        key = (identifier, prompt)

        if key in self.subinterpreters.keys():
            return self.subinterpreters[key]
        else:
            subinterpreter = SubInterpreter(fct, self, captures)
            
            # inherits interpreter attributes from parent
            subinterpreter.tokenizer = self.tokenizer
            subinterpreter.dcmodel = self.dcmodel
            
            self.subinterpreters[key] = subinterpreter
            
            return subinterpreter
        
    async def subinterpreter_results(self, s: dc.DecoderSequence, variable, text, diff_text, calling_state, is_before, **kwargs):
        inline_calls: List[ops.InlineCallOp] = [ic for ic in ops.InlineCallOp.collect(self.where) if ic.variable.name == variable]
        
        subfollow = {}
        subvalid = {}
        subinterpreters = []

        for ic in inline_calls:
            si = ic.subinterpreter(self, calling_state.prompt)
            subinterpreters.append(si)
            
            # prepare subinterpreter if this is the first time it is used
            if si.root_state is None:
                # print("prepare subinterpreter", int_to_emoji(id(si)), calling_state.variable_offset)
                await si.prepare(calling_state.variable_offset)

            state = si.interpreter_state_from_user_data(s)
            # ids so far in subtinterpreter sequence space
            subinterpreter_prompt = await s.text(offset=si.parent_offset, pretty=False)
            # check if we need to first add the initial_subprompt_ids
            if len(si.root_state.prompt) > len(subinterpreter_prompt):
                remaining_suffix = si.root_state.prompt[len(subinterpreter_prompt):]
                # mask deterministically to produce si.root_state.prompt
                mask = ops.tset(remaining_suffix, prefix=True) # gives us first token of si.root_state.prompt + tail with remaining tokens

                s.user_data = dc.deepmerge(s.user_data, si.interpreter_state_user_data(state))
                s.user_data["set_by"] = "sub-where"

                subvalid[si] = state.valid
                subfollow[si] = ops.fmap(
                    (mask, ops.PredeterminedFinal(True, "var")),
                    ("*", ops.PredeterminedFinal(False, "fin"))
                )
            else:
                if state == si.root_state and len(si.root_state.prompt) == len(subinterpreter_prompt):
                    si.root_state = si.root_state.updated(variable_offset=len(s.input_ids))

                follow_map, updated_user_data = await si.where_for_sequence(s, True, 0, return_follow_map=True, **kwargs)
                
                if updated_user_data is not None:
                    s.user_data = dc.deepmerge(s.user_data, updated_user_data)
                    s.user_data["set_by"] = "sub-where"
                
                valid = si.interpreter_state_from_user_data(s).valid
                
                subvalid[si] = valid

                # make sure final information is also propagated to the parent interpreter
                fixed_final_value_components = []
                for m, c in follow_map.components:
                    v, f = c
                    if type(f) is tuple:
                        f = f[0]
                    fixed_final_value_components.append((m, ops.PredeterminedFinal(v, f)))

                subfollow[si] = ops.fmap(*fixed_final_value_components)

        calling_state = calling_state.updated(subinterpreters=subinterpreters)
        
        return subvalid, subfollow, calling_state

class UserDataLayer:
    def __init__(self, sqs: List[dc.DecoderSequence], mappings):
        self.sqs: dc.DecoderSequence = sqs
        self.mappings = mappings
        self.prev_mappings = {}
    
    # enter and exit
    def __enter__(self):
        # for s in self.sqs:
        #     self.prev_mappings[s.id] = s.user_data
        #     s.user_data = self.mappings.get(s.id)
        pass

    def __exit__(self, type, value, traceback):
        # for s in self.sqs:
        #     self.mappings[s.id] = s.user_data
        #     s.user_data = self.prev_mappings.get(s.id)
        pass

PromptInterpreter.main = None

class SubInterpreter(PromptInterpreter):
    def __init__(self, fct, parent_interpreter: PromptInterpreter, captures: Dict[str, Any]):
        super().__init__(context=parent_interpreter)
        self.query_fct = fct
        self.fct = fct.fct
        self.captures = captures

        # maps seq_id to this subinterpreters user_data layer
        self.user_data_mappings = {}

        self.user_data_key = "head[sub-" + str(id(self)) + "]"

        self.parent_offset = None
        self.initial_subprompt_ids = None

    def user_data_layer(self, *sqs):
        return UserDataLayer(sqs, self.user_data_mappings)

    async def prepare(self, parent_offset: int):
        # prepare initial program state
        context = LMQLContext(self, None, "")

        query_head = InterpretationHead(self.fct, context, args=[], kwargs=self.captures)
        self.root_state = PromptState(interpreter=self, subinterpreters=set(),
            variable=None, prompt="", stmt_buffer=[],
            query_head=query_head, program_state=context.program_state,
            recurring_variable_counter={}, variable_offset=parent_offset,
            valid=None, final=None, mask=None, 
            stopping_phrases=None, where=None)
        self.root_state = await self.advance(self.root_state)

        self.initial_subprompt_ids = await self.tokenize(self.root_state.prompt)
        self.n = len(self.initial_subprompt_ids)

        self.parent_offset = parent_offset
        self.root_state = self.root_state.updated(variable_offset=parent_offset + self.n)

    def run(self, prompt, **kwargs):
        raise NotImplementedError("A SubInterpreter cannot be run directly. Please use the parent interpreter instead.")<|MERGE_RESOLUTION|>--- conflicted
+++ resolved
@@ -177,12 +177,9 @@
 
         # decoder configuration
         self.decoder = None
-        self.decoder_kwargs = {}
-<<<<<<< HEAD
-=======
+        self.decoder_kwargs = None
         self.decoder_step = 0
->>>>>>> 14a6652d
-        
+
         # extra interpreter flags passed via @lmql.query/@lmql.compiled_query
         self.extra_kwargs = {}
 
