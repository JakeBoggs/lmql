import asyncio
import inspect
from collections import namedtuple
from dataclasses import dataclass
from typing import Any, Dict, Optional, List, Union, NamedTuple, Tuple, Set
import numpy as np

import re
import lmql.ops.ops as ops
import lmql.runtime.dclib as dc
from lmql.language.qstrings import (DistributionVariable, TemplateVariable,
                                    qstring_to_stmts)
from lmql.ops.follow_map import FollowMap
from lmql.ops.token_set import VocabularyMatcher, has_tail, tset
from lmql.ops.follow_map import fmap
from lmql.runtime.interrupt import interrupt
from lmql.runtime.model_registry import LMQLModelRegistry
from lmql.runtime.multi_head_interpretation import (InterpretationHead,
                                                    InterpretationHeadDone,
                                                    InterpreterCall)
from lmql.runtime.program_state import ProgramState
from lmql.runtime.stats import Stats
from lmql.runtime.tokenizer import LMQLTokenizer

from lmql.utils.nputil import replace_inf_nan_with_str
from lmql.runtime.interrupt import interrupt
from lmql.language.qstrings import qstring_to_stmts, TemplateVariable, DistributionVariable, unescape_qstring
from lmql.utils.nputil import replace_inf_nan_with_str

from lmql.ops.token_set import VocabularyMatcher, has_tail
from lmql.runtime.model_registry import LMQLModelRegistry
from lmql.models.model import LMQLModel

from lmql.ops.token_set import tset
import lmql.ops.ops as ops

class _DCLibDebugPrinter: pass
_DCLibDebugPrinter.printer = None

def set_dclib_debug_printer(printer):
    if hasattr(printer, "add_decoder_state"):
        _DCLibDebugPrinter.printer = printer

emoji_mapping = {}

@dataclass
class RewrittenInputIds:
    appended_input_ids: List[np.ndarray]
    strip_eos: bool = True
    user_data: Optional[Union[List[Dict[str, Any]], Dict[str, Any]]] = None
    value_offset: Optional[int] = None
    
    # indicates whether or not this rewrite is a final rewrite (i.e. no further rewrites will be applied if it ends on eos)
    final: bool = True

    rewritten_seq_user_data: Optional[Union[List[Dict[str, Any]], Dict[str, Any]]] = None

    @staticmethod
    def stack(results):
        return RewrittenInputIds(
            appended_input_ids=[r.appended_input_ids if r is not None else None for r in results],
            strip_eos=[r.strip_eos if r is not None else None for r in results],
            user_data=[r.user_data if r is not None else None for r in results],
            value_offset=[r.value_offset if r is not None else None for r in results],
            rewritten_seq_user_data=[r.rewritten_seq_user_data if r is not None else None for r in results],
            final=[r.final if r is not None else True for r in results]
        )

class advance: pass # used as symbol

class PromptState(NamedTuple):
    interpreter: 'PromptInterpreter'
    subinterpreters: Set['SubInterpreter']

    variable : str
    prompt : str
    stmt_buffer : List[Any]
    query_head : Any
    program_state : Any
    recurring_variable_counter : Dict[str, int]
    variable_offset : int

    # only set after processing where clause
    valid: Optional[bool]
    final: Optional[str] 
    mask : Optional[Any]
    stopping_phrases: Optional[Any]
    where: Optional[Any]
    tail: Optional[str]

    def __str__(self):
        return f"<PromptState '{self.variable}' '{[self.prompt]}'>"

    def updated(self, **updated):
        data_dict = self._asdict()
        data_dict.update(updated)
        return PromptState(**data_dict)

class LMQLContext:
    def __init__(self, interpreter, state, prompt):
        self.interpreter = interpreter
        
        if state:
            self.program_state: ProgramState = state.program_state
            self.state = state
            self.prompt = state.prompt
        else:
            self.program_state = ProgramState(prompt)
            self.state = None
            self.prompt = prompt

        self.program_state.runtime = interpreter

    async def json(self):
        return self.program_state

    # LMQL runtime API

    @property
    def num_calls(self):
        dcmodel = self.interpreter.dcmodel
        if hasattr(dcmodel, 'calls'):
            return dcmodel.calls - dcmodel.hits
        else:
            return 0

    async def get_var(self, name):
        return self.program_state.get_program_value(name)

    async def query(self, qstring):
        return InterpreterCall(qstring, loc=None)

    async def set_model(self, model_name):
        self.interpreter.set_model(model_name)

    async def set_decoder(self, method, **kwargs):
        self.interpreter.set_decoder(method, **kwargs)

    async def set_where_clause(self, where):
        self.interpreter.set_where_clause(where)

    async def get_context(self, *args):
        # prompt
        return self

    async def get_all_vars(self):
        return self.program_state.variable_program_values.copy()

    async def set_distribution(self, distribution_variable, values):
        self.interpreter.distribution_variable = distribution_variable
        self.interpreter.distribution_values = values

    async def get_return_value(self, *args):
        return LMQLResult(self.state.prompt, await self.get_all_vars(),self.interpreter.distribution_variable, self.interpreter.distribution_values)


@dataclass
class LMQLResult:
    prompt: str
    variables: Dict[str, str]
    
    distribution_variable: Optional[str] = None
    distribution_values: Optional[str] = None

    @property
    def requires_distribution_postprocessing(self):
        return self.distribution_variable is not None

@dataclass
class TokenMask:
    logits_mask: np.ndarray
    user_data: List[Any]

class PromptInterpreter:
    """
    The PromptInterpreter is the main entry point for an LMQL query. It handles program execution, 
    token masking and scripted interaction during query execution.
    """

    def __init__(self, context=None, force_model=None) -> None:
        # model-specific components
        self.model = force_model
        self.model_identifier = force_model
        self.tokenizer: LMQLTokenizer = None

        # decoder configuration
        self.decoder = None
        self.decoder_kwargs = None
        self.decoder_step = 0

        # extra interpreter flags passed via @lmql.query/@lmql.compiled_query
        self.extra_kwargs = {}

        # query program
        self.root_state = None

        # constraints
        self.where = None

        # distribution variable if any
        self.distribution_variable = None
        self.distribution_values = None

        # logging and debugger output
        self.output_writer = None
        self.prefers_compact_mask  = False
        
        # caching configuration
        self.caching = True
        self.cache_file = None
        self.show_speculative = False
        
        # key to use to store program statein decoding tree
        self.user_data_key = "head"

        self.eager_followmap_expansion = True
        
        # subinterpreters in case of inline queries
        self.subinterpreters = {}

        # decoder graph if decoder graph logging is enabled
        self.decoder_graph = None

        # context to determine model
        self.context = context

    def set_where_clause(self, where):
        self.where = where

    def set_extra_args(self, **kwargs):
        if "output_writer" in kwargs:
            self.output_writer = kwargs["output_writer"]
        # store remaining flags
        self.extra_kwargs.update(kwargs)

    def set_decoder(self, method, **kwargs):
        # remove compiler-level flags
        if "dump_compiled_code" in kwargs:
            kwargs.pop("dump_compiled_code")
        self.decoder_kwargs = kwargs
        self.decoder_kwargs["decoder"] = method

        if "backend" in kwargs:
            LMQLModelRegistry.backend_configuration = kwargs["backend"]

    def set_model(self, model_name):
        model_args = {}

        if type(model_name) is not str:
            assert isinstance(model_name, LMQLModel), "Not a supported LMQL model '{}' of type '{}'".format(model_name, type(model_name))
            model_object = model_name

            if model_name.model is not None:
                model_object = model_name.model
                # if model_object is a type reference, we can use the model_identifier
                if callable(model_object):
                    model_object = model_object()

                self.model_identifier = model_object.model_identifier
                self.model = model_object

                # setup the VocabularyMatcher to use the concrete vocabulary of the model
                VocabularyMatcher.init(self.model.get_tokenizer())

                return
            else:
                model_name = model_object.model_identifier
                model_args = model_object.kwargs

        if self.model is None:
            if model_name == "<dynamic>":
                assert self.context is not None, "error: model is not explicitly specified and can also not be derived from context. Please provide a 'from' clause or set the model in the context of the query execution."
                model_name = self.context.model_identifier

            self.model = model_name
            self.model_identifier = model_name

        client = LMQLModelRegistry.get(self.model, **model_args)

        # setup the VocabularyMatcher to use the concrete vocabulary of the model
        VocabularyMatcher.init(client.get_tokenizer())
        
        # for OpenAI models we optimize for compact logit masks
        if self.model.startswith("openai/"):
            self.prefers_compact_mask = True

        self.model = client

    async def advance(self, state: PromptState):
        if state.variable is not None:
            return state
        
        active_decoder_graph = dc.DecoderSequence.graph
        dc.DecoderSequence.graph = None
        
        variable = state.variable
        stmt_buffer = state.stmt_buffer
        prompt = state.prompt

        query_head = state.query_head

        async def continue_for_more_prompt_stmts():
            nonlocal stmt_buffer
            nonlocal query_head

            if len(stmt_buffer) != 0: return
            
            if query_head.current_args is None:
                query_head = query_head.copy()
                assert query_head.fresh_copy, "query head must be fresh copy to avoid state sharing side effects"
                query_head.context = LMQLContext(self, state, prompt)
                await query_head.continue_()

            qstring = query_head.current_args[0]
            stmt_buffer = qstring_to_stmts(qstring) + [advance]

            # return context used for last continue_
            return query_head.context
        
        # disable DecoderSequence.graph for the duration of executing the prompt

        try:
            while variable is None and query_head.result is None:
                if len(stmt_buffer) == 0 and variable is None:
                    await continue_for_more_prompt_stmts()

                s = stmt_buffer[0]

                if type(s) is str:
                    s = self.process_query_string(s)
                    prompt += s
                    stmt_buffer = stmt_buffer[1:]
                    # keep latest prompt in transient state
                    state = state.updated(prompt=prompt)
                elif type(s) is TemplateVariable:
                    variable = s.name
                    # keep track of number of times a variable with this name has been decoded
                    if variable not in state.recurring_variable_counter.keys():
                        state.recurring_variable_counter[s.name] = -1
                    state.recurring_variable_counter[s.name] += 1
                    
                    stmt_buffer = stmt_buffer[1:]
                    break
                elif type(s) is DistributionVariable:
                    # distribution variables are skipped here, as they are handled in a postprocessing step after returning an LMQL result
                    # self.query_head must terminate after this part of the prompt (ensure by validation)
                    stmt_buffer = stmt_buffer[1:]
                    assert len([s for s in stmt_buffer if s is not advance]) == 0, "Distribution variables must be the last statement in a prompt, but is {}".format(stmt_buffer)
                    # this will consume the set_distribution call
                elif s is advance:
                    query_head: InterpretationHead = query_head.copy()
                    query_head.context = LMQLContext(self, state, prompt)
                    assert query_head.fresh_copy, "query head must be fresh copy to avoid state sharing side effects"
                    await query_head.advance(None)
                    stmt_buffer = stmt_buffer[1:]
                else:
                    assert False, "prompt interpreter encountered unsupported prompt stmt of type {}: {}".format(type(s), s)
        except InterpretationHeadDone:
            pass

        # re-enable DecoderSequence.graph
        dc.DecoderSequence.graph = active_decoder_graph
        if self.output_writer is not None:
            self.output_writer.disable = False

        # merge named tuple with new stmt_buffer

        return state.updated(
            variable=variable,
            prompt=prompt,
            stmt_buffer=stmt_buffer,
            query_head=query_head
        )

    def process_query_string(self, s: str):
        if not ("turbo" in self.model_identifier or "gpt-4" in self.model_identifier):
            # replace all r"<lmql:(.*?)\/>" tags with ((\1))
            s = re.sub(r"<lmql:(.*?)\/>", "", s)
        s = unescape_qstring(s)
        return s

    def interpreter_state_user_data(self, state: PromptState):
        return {self.user_data_key: state}

    def interpreter_state_from_user_data(self, seq, noroot=False):
        if noroot:
            if seq.data(self.user_data_key) is None:
                return None
        state_dict = seq.data(self.user_data_key)
        if state_dict is None and not noroot:
            return self.root_state
        assert state_dict.interpreter is self, "error: interpreter state does not belong to this interpreter, {} vs. {} via {}".format(state_dict.interpreter, self, self.user_data_key)
        
        return state_dict

    async def where_for_sequence(self, s: dc.DecoderSequence, needs_masking, seqidx, return_follow_map=False, **kwargs):
        mask, logit_mask, state = await self.where_step_for_sequence(s, needs_masking, seqidx, return_follow_map=return_follow_map, **kwargs)

        # check for tail and prescore
        if hasattr(self.dcmodel, "prescore_tokens") and (not type(s) is dc.DeterministicDecoderSequence or len(s.next_ids) == 0):
            if has_tail(mask):
                tail_tokenized = self.tokenizer.tokenize(mask.tail, asbytes=True)
                await self.dcmodel.prescore_tokens(s, tail_tokenized, noscore=kwargs.get("noscore", False))

        return logit_mask, state

    async def where_step_for_sequence(self, s: dc.DecoderSequence, needs_masking, seqidx, return_follow_map=False, **kwargs):
        state = self.interpreter_state_from_user_data(s)
        
        if not needs_masking:
            return None, None, self.interpreter_state_user_data(state)

        is_done = state.query_head.result is not None

        # default results (if no where clause is run)
        valid = True
        is_final = "var"
        program_state = state.program_state.copy()
        trace = None
        logit_mask = None
        
        variable = state.variable
        variable_offset = state.variable_offset

        text = ""

        if is_done:
            mask = tset("eos")
            logit_mask = mask.mask
            stopping_phrases = {"text": [], "tokenized": []}
            follow_trace = None
            
            follow_map = fmap(
                ("eos", (True, "fin")),
                ("*", (False, "fin"))
            )
        elif variable is not None:
            is_before = ":before" in variable
            if ":before" in variable:
                variable = variable.split(":before",1)[0]

            text = await s.text(variable_offset, pretty=False)
            diff_text = text[len(await s.text(variable_offset, limit=-1, pretty=False)):]

            # run applicable inline ops (sub interpreters)
            subvalid, subfollow, state = await self.subinterpreter_results(s, variable, text, diff_text, state, is_before, **kwargs)

            # current context
            program_state: ProgramState = state.program_state.copy()
            program_state.set(variable, text, scores=(), diff=diff_text, montonicity="inc")
            program_state.subinterpreter_results = subvalid
            program_state.prompt = state.prompt

            # follow context
            follow_program_state: ProgramState = state.program_state.copy()
            follow_program_state.set(variable, text + str(ops.NextToken), scores=(), diff=diff_text, montonicity="inc")
            follow_program_state.subinterpreter_results = subfollow
            follow_program_state.prompt = state.prompt

            # digest token with where expr
            valid, is_final, trace, follow_trace = ops.digest(self.where,
                context=program_state,
                follow_context=follow_program_state
            )

            # obtain where follow map
            follow_map = follow_trace[self.where] if self.where is not None else None

            mask = ops.create_mask(follow_map, valid, is_final)

            if mask == "*": 
                logit_mask = None
            else:
                logit_mask = mask.mask

            # check stopping conditions
            stopping_conditions: List[ops.StopAtOp] = ops.execute_op_stops_at_only(state.variable, self.where, trace)
            for sc in stopping_conditions:
                stop_trace = trace.copy()
                del stop_trace[sc]
                # check if stopping phrase applies in this step
                if ops.execute_op(sc, stop_trace, context=program_state, semantics="stop"):
                    mask = tset("eos")
                    logit_mask = mask.mask
                    follow_map = fmap(
                        ("eos", (True, "fin")),
                        ("*", (False, "fin"))
                    )
                    trace[sc] = (sc.stopping_phrase(trace), "stopped")
            stopping_phrases = {
                "text": [sc.stopping_phrase(trace) for sc in stopping_conditions if type(sc) is ops.StopBeforeOp],
                "tokenized": [self.tokenizer(sc.stopping_phrase(trace))["input_ids"] for sc in stopping_conditions if type(sc) is ops.StopBeforeOp]
            }

        else:
            assert False, f"error: where() is called but current variable and current prompt are None and query head has result {state.query_head.result}"

        await self.debugger_output(state, s, valid, is_final, mask, stopping_phrases, program_state, trace, text)

        state = state.updated(
                        variable=variable,
                        valid=valid,
                        final=is_final,
                        mask=mask,
                        program_state=program_state,
                        stopping_phrases=stopping_phrases,
                        where=await self.where_graph_with_trace(trace, follow_trace)
        )

        if has_tail(mask):
            state = state.updated(tail = mask.tail)

        if return_follow_map:
            return mask, follow_map, self.interpreter_state_user_data(state)

        # truncate mask to remove LMQL specific token IDs
        logit_mask = self.tokenizer.truncate_to_model_dim(logit_mask)

        # no mask, no logits processing
        if logit_mask is None:
            return None, None, self.interpreter_state_user_data(state)
        
        # translate boolean mask to logit bias mask
        if len(mask) == 1:
            logit_mask = mask.mask.argmax()
        else:
            logit_mask = np.logical_not(logit_mask) * np.finfo(np.float32).min
        
        return mask, logit_mask, self.interpreter_state_user_data(state)

    async def where_graph_with_trace(self, trace, follow_trace):
        from lmql.utils.graph import CytoscapeGraphWriter

        def node_data(op):
            result = "-"
            follow_map = "-"
            if trace is not None and op in trace:
                result = trace[op]
            if follow_trace is not None and op in follow_trace:
                follow_map = follow_trace[op]

            return {
                "result": result,
                "follow_map": follow_map,
                "repr": repr(op)
            }

        writer = CytoscapeGraphWriter(extra_data_provider=node_data)
        writer.write(self.where)

        return writer.graph.to_json(return_dict=True)

    async def debugger_output(self, state: PromptState, s: dc.DecoderSequence, valid, is_final, mask, stopping_phrases, program_variables, trace, text):
        if self.output_writer is not None:
           await self.output_writer.add_interpreter_head_state(state.variable, 0, state.prompt + text, self.where, trace, valid, is_final, mask, len(s.input_ids), program_variables)

    async def where_processor(self, seqs, additional_logits_processor_mask, **kwargs):
        zipped_task_inputs = zip(seqs, additional_logits_processor_mask, range(len(seqs)))
        token_mask_tasks = [self.where_for_sequence(s, needs_masking, seqidx, **kwargs) for s,needs_masking, seqidx in zipped_task_inputs]
        results = [(mask, user_data) for mask, user_data in await asyncio.gather(*token_mask_tasks)]
        
        return TokenMask([r[0] for r in results], [r[1] for r in results])

    async def rewrite_for_sequence(self, seq: dc.DecoderSequence, needs_rewrite, assert_no_advance=False):
        if not needs_rewrite and not seq.is_done():
            return None
    
        # assert len([h for h in seq.user_data.keys() if "head" in h]) <= 2, "at max two heads are allowed in a sequence user_data"

        # obtain interpreter state from predecessor node
        state = self.interpreter_state_from_user_data(seq.predecessor, noroot=True)
        assert state is not None, "prompt interpreter state must be set in predecessor node"

        if state.tail is not None:
            rewritten_state = state.updated(tail=None)
            prompt_ids = seq.input_ids.tolist()
            tail_ids = self.tokenizer.tokenize(state.tail, asbytes=True)
            updated_ids = prompt_ids + tail_ids[1:]

            return RewrittenInputIds(
                appended_input_ids=updated_ids,
                strip_eos=False,
                value_offset=state.variable_offset + len(tail_ids) - 1,
                user_data=self.interpreter_state_user_data(state),
                rewritten_seq_user_data=self.interpreter_state_user_data(rewritten_state)
            )

        # first check for sub-interpreters
        subinterpreters: Set[SubInterpreter] = state.subinterpreters.copy()
        sub_results = []
        subrewrite_applied = False

        assert len(subinterpreters) <= 1

        user_data = seq.data() or {}

        for si in list(subinterpreters):
            if si.user_data_key not in seq.predecessor.user_data:
                subinterpreters.remove(si)
                continue

            result: RewrittenInputIds = await si.rewrite_for_sequence(seq, needs_rewrite, assert_no_advance=assert_no_advance)
            # print("sub rewrite result", result)
            user_data = dc.deepmerge(user_data, result.user_data)

            if result.appended_input_ids is not None or result.strip_eos != False:
                assert not subrewrite_applied, "subinterpreter must not apply rewrite if another subinterpreter already did"

                # apply rewrite
                sub_results.append(result)

                # remove subinterpreter if it rewrites to an eos token
                if result.appended_input_ids is not None and result.appended_input_ids[-1] == self.tokenizer.eos_token_id:
                    subinterpreters.remove(si)
                subrewrite_applied = True

        if len(sub_results) > 0:
            # make sure that changes to 'subinterpreters' are reflected in the state of the parent interpreter 
            # if a subtinterpreter has been removed
            state = state.updated(subinterpreters=subinterpreters)
            sub_results[0].user_data = dc.deepmerge(sub_results[0].user_data, self.interpreter_state_user_data(state))
            sub_results[0].rewritten_seq_user_data = dc.deepmerge(sub_results[0].rewritten_seq_user_data, self.interpreter_state_user_data(state))
            
            assert len(sub_results) == 1, "internal limitation: multiple concurrent subinterpreter rewrites are currently not supported. are you using more than one strategy constraint on the same variable?"

            sub_result = sub_results[0]
            sub_result.final = False
            return sub_result

        if seq.is_done() and state.variable is not None:
            program_state = state.program_state.copy()
            program_state.prompt = state.prompt
            variable = state.variable
            
            text = (await seq.text(offset=state.variable_offset, limit=-1, pretty=False))
            text_diff = text[len(await seq.text(state.variable_offset, limit=-2, pretty=False)):]
            
            variable_value = text
            # set raw variable value
            program_state.set(variable, variable_value, scores=(), diff=text_diff, montonicity="fin")

            # apply postprocessing, if constraints specify it
            # - variable_value is the postprocessed, converted value (does not have to be a string)
            # - postprocessed_prompt is the string in the prompt that corresponds to the variable value
            variable_value, postprocessed_prompt = ops.execute_postprocess(self.where, variable, variable_value, context=program_state)

            if type(variable_value) is SubInterpreter:
                si = variable_value
                result_state = si.interpreter_state_from_user_data(seq)
                if result_state.query_head.result is not None:
                    variable_value = result_state.query_head.result
                    if type(variable_value) is LMQLResult:
                        postprocessed_prompt = variable_value.prompt
                    else:
                        postprocessed_prompt = str(result_state.query_head.result)

            # set postprocessed variable value and program value
            program_state.set(variable, postprocessed_prompt, program_value=variable_value, scores=(), diff="", montonicity="fin")

            # current variable is done
            variable = None
            prompt = state.prompt

            # extend prompt
            prompt_length_before = len(prompt) # prompt without current variable
            old_prompt = prompt + text # prompt with current variable in raw form
            prompt += postprocessed_prompt # prompt with current variable in postprocessed form
            
            appended_value_prompt = prompt[prompt_length_before:]

            #  advance to next variable in prompt program (appends intermediate instructions to prompt)
            assert not assert_no_advance, f"error: prompt interpreter tried to advance query program even though assert_no_advance was set"

            state = state.updated(variable=variable, prompt=prompt, program_state=program_state)
            
            while state.variable is None and state.query_head.result is None:
                state = await self.advance(state)
            reached_end = state.query_head.result is not None

            if reached_end:
                # make sure to store latest interpreter state in rewritten sequence when query is finished
                seq.user_data = self.interpreter_state_user_data(state)

            prompt = state.prompt

            # determines part of advanced_head.prompt that was appended by variable or program
            appended_program_prompt = prompt[prompt_length_before + len(appended_value_prompt):]

            variable_offset = state.variable_offset

            if old_prompt != prompt:
                n_tokens_to_strip = len(seq.input_ids) - variable_offset
                value_ids, program_ids = await asyncio.gather(*[self.tokenize(appended_value_prompt), self.tokenize(appended_program_prompt)])

                assert len(seq.input_ids) - n_tokens_to_strip == variable_offset, f"error: variable offset is not correct. expected {len(seq.input_ids) - n_tokens_to_strip} but got {state.variable_offset}"
                
                # if query is finished, add eos token to appended IDs (indicates to decoder that this sequence/query has finished decoding)
                if reached_end:
                    program_ids += [self.tokenizer.eos_token_id]
                
                # value_offset indicates to the decoder, that the first `value_offset` appended tokens are still the value 
                # of the variable, not deterministic tokens introduced by the prompt program
                appended_ids = value_ids + program_ids
                value_offset = state.variable_offset + len(value_ids)
                
                combined_new_ids = seq.input_ids[:-n_tokens_to_strip].tolist() + appended_ids
<<<<<<< HEAD
                variable_offset = len(combined_new_ids)

                rewritten_state = state.updated(prompt=prompt, variable_offset=variable_offset, variable="__done__" if state.variable is None else state.variable + ":before")
=======
>>>>>>> f6623adc

                res = []
                i = 0
                while i < len(combined_new_ids):
                    if type(combined_new_ids[i]) is bytes:
                        res += [combined_new_ids[i]]
                        i += 1
                    else:
                        j = i+1
                        while j < len(combined_new_ids) and type(combined_new_ids[j]) is not bytes:
                            j += 1
                        r = self.tokenizer.decode_bytes(combined_new_ids[i:j])
                        res += r
                        i = j
                combined_new_ids = np.array(res, dtype=np.bytes_)
<<<<<<< HEAD
=======

                variable_offset = len(combined_new_ids)
                rewritten_state = state.updated(variable_offset=variable_offset, variable="__done__" if state.variable is None else state.variable + ":before")
                # state = state.updated(variable_offset=variable_offset)
>>>>>>> f6623adc

                # appended input ids are now a full replacement for input ids
                return RewrittenInputIds(
                    appended_input_ids=combined_new_ids, 
                    strip_eos=-n_tokens_to_strip,
                    value_offset=value_offset,
                    user_data=self.interpreter_state_user_data(state),
                    rewritten_seq_user_data={
                        "backlink": seq.id,
                        **self.interpreter_state_user_data(rewritten_state)
                    }
                )
            else:
                # do nothing rewrite
                variable_offset = len(seq.input_ids) - 1
                state = state.updated(variable_offset=variable_offset, variable="__done__" if state.variable is None else state.variable)
                return RewrittenInputIds(
                    appended_input_ids=None, 
                    strip_eos=not reached_end, 
                    user_data=self.interpreter_state_user_data(state)
                )
        user_data[self.user_data_key] = state
        return RewrittenInputIds(appended_input_ids=None, strip_eos=False, user_data=user_data)

    async def tokenize(self, *args):
        # tokenize should be specific to the current model in use (infer from currently process
        # dc.seq, interpreter should not be tokenizer-specific)
        async def task():
            return self.tokenizer(*args)["input_ids"]
        t = asyncio.create_task(task())
        return (await t)
    
    async def rewrite_processor(self, seqs, mask_seq_to_rewrite):
        results = await asyncio.gather(*[self.rewrite_for_sequence(s, needs_rewrite) for s,needs_rewrite in zip(seqs, mask_seq_to_rewrite)])
        return RewrittenInputIds.stack(results)
    
    async def input(self, *args):
        """Uses the output_writer input() implementation if available."""
        if hasattr(self.output_writer, "input"):
            return await self.output_writer.input(*args)
        else:
            return input(*args)

    async def run(self, fct, *args, **kwargs):
        self.fct = fct

        # intercept symbol table entry for input
        if "input" in kwargs.keys() and kwargs["input"] == input:
            kwargs["input"] = self.input

        # prepare initial program state
        context = LMQLContext(self, None, "")
        query_head = InterpretationHead(fct, context, args, kwargs)
        self.root_state = PromptState(interpreter=self, subinterpreters={},
            variable=None, prompt="", stmt_buffer=[],
            query_head=query_head, program_state=context.program_state,
            recurring_variable_counter={}, variable_offset=0,
            valid=None, final=None, mask=None, 
            stopping_phrases=None, where=None,
            tail=None)
        self.root_state = await self.advance(self.root_state)

        # prepare dcmodel
        decoder_args = self.decoder_kwargs
        self.model.decoder_args = decoder_args
        self.dcmodel: dc.DcModel = self.model.get_dclib_model()

        # handle queries w/o any TemplateVariables
        if self.root_state.query_head.result is not None:
            return [self.root_state.query_head.result]

        # prepare tokenizer
        self.tokenizer = self.model.get_tokenizer()

        assert issubclass(type(self.dcmodel), dc.DcModel), "The provided dcmodel must be a subclass of DcModel"

        if "no_repeat_ngram_size" in decoder_args:
            print("warning: no_repeat_ngram_size is known to cause issues when used with constrained decoding, including non-termination.")

        # alternative mode where we only extract the prompt string
        return_prompt_string = self.extra_kwargs.pop("return_prompt_string", False)
        if return_prompt_string:
            return self.root_state.prompt

        # tokenize initial prompt
        prompt_ids = await self.tokenize(self.root_state.prompt)
        if self.dcmodel.bos_token_id is not None:
            prompt_ids = [self.dcmodel.bos_token_id] + prompt_ids
        
        prompt = self.tokenizer.tokenize(self.root_state.prompt, asbytes=True)
        n = len(prompt)
        
        # make sure that the initial prompt is not considered part of a variable
        self.root_state = self.root_state.updated(variable_offset=n)

        decoder_args = decoder_args.copy()

        # pass processor as decoder argument
        decoder_args["modern_logits_processor"] = self.where_processor
        
        # pass rewriter as decoder argument
        decoder_args["modern_rewriter"] = self.rewrite_processor

        if "__get_where__" in decoder_args:
            return self.where

        if "output_writer" in decoder_args:
            set_dclib_debug_printer(decoder_args["output_writer"])
        elif self.output_writer is not None:
            set_dclib_debug_printer(self.output_writer)

        if _DCLibDebugPrinter.printer is not None:
            if hasattr(_DCLibDebugPrinter.printer, "records_graph"):
                if _DCLibDebugPrinter.printer.records_graph:
                    dc.set_record_graph()
                    self.decoder_graph = dc.DecoderSequence.graph

        mode = decoder_args["decoder"].lower()
        decoder_fct = dc.get_decoder(mode)
        self.validate_args(decoder_args, decoder_fct)

        # alias max_length -> max_len
        if "max_length" in decoder_args:
            decoder_args["max_len"] = decoder_args["max_length"]
        if not "max_len" in decoder_args.keys():
            decoder_args["max_len"] = 2048
        
        # parse show_speculative argument
        if "show_speculative" in decoder_args.keys():
            self.show_speculative = decoder_args.pop("show_speculative")
            assert self.caching, "warning: show_speculative is only supported when caching is enabled."

        # parse cache argument
        if "cache" in decoder_args.keys():
            cache_value = decoder_args.pop("cache")
            if type(cache_value) is bool:
                if cache_value == False:
                    print("info: disabling model output caching")
                self.caching = cache_value
            elif type(cache_value) is str:
                self.caching = True
                self.cache_file = cache_value
            else:
                assert False, "Invalid value for 'cache' parameter. Expected either a boolean (to enable/disable) or a string (to enable with a disk-based cache file)"

        # setup dcmodel for use
        self.dcmodel.model_args = decoder_args
        if self.caching:
            self.dcmodel = dc.CachedDcModel(self.dcmodel, prompt_ids, cache_file=self.cache_file, show_speculative=self.show_speculative)
        decoder_args["dcmodel"] = self.dcmodel
        dc.set_truncation_threshold(self.dcmodel.truncation_threshold)

        assert len(prompt_ids) < decoder_args["max_len"], "The initial prompt already exceeds the provided max_len. Please increase the max_len or reduce the initial prompt (Initial prompt: '{}', max_len: {})".format(len(prompt_ids), decoder_args["max_len"])

        # set step budget at least to max_len
        step_budget = decoder_args.get("step_budget", max(1024, decoder_args.get("max_len", 1024)))
        
        async def debug_out(decoder_step):
            if PromptInterpreter.main != self:
                return
            if _DCLibDebugPrinter.printer is not None and dc.DecoderSequence.graph is not None:
                data = await dc.DecoderSequence.graph.json(diff=True)
                data = replace_inf_nan_with_str(data)
                _DCLibDebugPrinter.printer.add_decoder_state(data)
            self.dcmodel.report_stats(_DCLibDebugPrinter.printer, decoder_step)

        try:
            import time

            self.decoder_step = 0
            average_step_time = None
            start = time.time()
            async for _ in decoder_fct(prompt, **decoder_args):
                await debug_out(self.decoder_step)
                self.decoder_step += 1

                if step_budget is not None and self.decoder_step >= step_budget:
                    print("warning: step budget exceeded")
                    break

                if interrupt.check():
                    interrupt.clear()
                    raise InterruptedError("lmql.runtime.interrupt")
                
                average_step_time = (time.time() - start) if average_step_time is None else (average_step_time * 0.9 + (time.time() - start) * 0.1)

                if "performance_stats" in decoder_args:
                    if self.decoder_step % 10 == 0:
                        Stats.print_all()
                        print("step", self.decoder_step, "time", average_step_time)

                start = time.time()
            
            assert False, "decoder {} did not finish with dc.finish(), which means no result sequences were returned. \n\nThe reason for this may be a too small max_len value (max_len={}) ".format(decoder_args["decoder"], decoder_args["max_len"])
                
        except dc.FinishException as fe:
            # one last call to debug_out to get the final state
            await debug_out(self.decoder_step)
            # if dc.finish is used, the decoder sets the sequences it considers 
            # finished (return them to prompt interpreter)
            result_sequences = fe.result_sequences
            
            billable_tokens = 0
            for s in result_sequences:
                upper = len(s.input_ids)
                has_deterministic_tail = False
                while s.deterministic[upper-1] and upper >= 0:
                    upper -= 1
                    has_deterministic_tail = True
                # +1 for the eos token
                billable_tokens += upper + (1 if has_deterministic_tail else 0)
            
            results = []

            for i,s in enumerate(result_sequences):
                state = self.interpreter_state_from_user_data(s)
                if state.query_head.result is not None:
                    results.append(state.query_head.result)
                else:
                    state = await self.advance(state)
                    assert len(s.input_ids) < decoder_args["max_len"], "The decoder returned a sequence that exceeds the provided max_len (max_len={}, sequence length={}). To increase the max_len, please provide a corresponding max_len argument to the decoder function.".format(decoder_args["max_len"], len(s.input_ids))

                    assert state.query_head.result is not None, "decoder designates sequence {} as finished but the underyling query program has not produced a result. This is likekly a decoder bug. Decoder in use {}".format(await s.text(), decoder_args["decoder"])
                    results.append(state.query_head.result)
            
            # set decoder step +1, for all stats logging that happens in postprocessing
            self.decoder_step += 1

            return results

    def validate_args(self, decoder_args, decoder_fct):
        INTERNAL_ARGS = ["decoder", "dcmodel", "modern_rewriter", "modern_logits_processor", "dclib_additional_logits_processor", "input_id_rewriter", "output_writer", 
                         "chunk_timeout", "chatty_openai", "distribution_batch_size", "openai_chunksize", "step_budget", "stats", "performance_stats", "cache", 
                         "show_speculative", "openai_nonstop", "chunksize"]

        # get all arg names and kwarg names of decoder function
        decoder_arg_names = inspect.getfullargspec(decoder_fct).args
        decoder_kwarg_names = inspect.getfullargspec(decoder_fct).kwonlyargs
        for k in decoder_args.keys():
            if k not in decoder_arg_names and k not in decoder_kwarg_names and k not in INTERNAL_ARGS:
                raise ValueError("Unknown decoder argument: {}".format(k))

    def print_stats(self):
        self.dcmodel.report_stats(self.output_writer, self.decoder_step)

    def subinterpreter(self, identifier, prompt, fct, captures):
        key = (identifier, prompt)

        if key in self.subinterpreters.keys():
            return self.subinterpreters[key]
        else:
            subinterpreter = SubInterpreter(fct, self, captures)
            
            # inherits interpreter attributes from parent
            subinterpreter.tokenizer = self.tokenizer
            subinterpreter.dcmodel = self.dcmodel
            
            self.subinterpreters[key] = subinterpreter
            
            return subinterpreter
        
    async def subinterpreter_results(self, s: dc.DecoderSequence, variable, text, diff_text, calling_state, is_before, **kwargs):
        inline_calls: List[ops.InlineCallOp] = [ic for ic in ops.InlineCallOp.collect(self.where) if ic.variable.name == variable]
        
        subfollow = {}
        subvalid = {}
        subinterpreters = []

        for ic in inline_calls:
            si = ic.subinterpreter(self, calling_state.prompt)
            subinterpreters.append(si)
            
            # prepare subinterpreter if this is the first time it is used
            if si.root_state is None:
                await si.prepare(calling_state.variable_offset, calling_state.prompt)

            state = si.interpreter_state_from_user_data(s)
            # ids so far in subtinterpreter sequence space
            subinterpreter_prompt = calling_state.prompt + text
            # check if we need to first add the initial_subprompt_ids
            if len(si.root_state.prompt) > len(subinterpreter_prompt):
                remaining_suffix = si.root_state.prompt[len(subinterpreter_prompt):]
                # mask deterministically to produce si.root_state.prompt
                mask = ops.tset(remaining_suffix, prefix=True) # gives us first token of si.root_state.prompt + tail with remaining tokens

                s.user_data = dc.deepmerge(s.user_data, si.interpreter_state_user_data(state))
                s.user_data["set_by"] = "sub-where"

                subvalid[si] = state.valid
                subfollow[si] = ops.fmap(
                    (mask, ops.PredeterminedFinal(True, "var")),
                    ("*", ops.PredeterminedFinal(False, "fin"))
                )
            else:
                if len(si.root_state.prompt) == len(subinterpreter_prompt):
                    # set actual variable offset and store state back into current sequence
                    updated_offset_state = state.updated(variable_offset=len(s.input_ids))
                    s.user_data = dc.deepmerge(s.user_data, si.interpreter_state_user_data(updated_offset_state))

                follow_map, updated_user_data = await si.where_for_sequence(s, True, 0, return_follow_map=True, **kwargs)
                
                if updated_user_data is not None:
                    s.user_data = dc.deepmerge(s.user_data, updated_user_data)
                    s.user_data["set_by"] = "sub-where"
                
                valid = si.interpreter_state_from_user_data(s).valid
                
                subvalid[si] = valid

                # nothing to process if follow_map is None
                if follow_map is None:
                    subfollow[si] = None
                    continue

                # make sure final information is also propagated to the parent interpreter
                fixed_final_value_components = []
                for m, c in follow_map.components:
                    v, f = c
                    if type(f) is tuple:
                        f = f[0]
                    fixed_final_value_components.append((m, ops.PredeterminedFinal(v, f)))

                subfollow[si] = ops.fmap(*fixed_final_value_components)

        calling_state = calling_state.updated(subinterpreters=subinterpreters)
        
        return subvalid, subfollow, calling_state

class UserDataLayer:
    def __init__(self, sqs: List[dc.DecoderSequence], mappings):
        self.sqs: dc.DecoderSequence = sqs
        self.mappings = mappings
        self.prev_mappings = {}
    
    # enter and exit
    def __enter__(self):
        # for s in self.sqs:
        #     self.prev_mappings[s.id] = s.user_data
        #     s.user_data = self.mappings.get(s.id)
        pass

    def __exit__(self, type, value, traceback):
        # for s in self.sqs:
        #     self.mappings[s.id] = s.user_data
        #     s.user_data = self.prev_mappings.get(s.id)
        pass

PromptInterpreter.main = None

class SubInterpreter(PromptInterpreter):
    def __init__(self, fct, parent_interpreter: PromptInterpreter, captures: Dict[str, Any]):
        super().__init__(context=parent_interpreter)
        self.query_fct = fct
        self.fct = fct.fct
        self.captures = captures

        # maps seq_id to this subinterpreters user_data layer
        self.user_data_mappings = {}

        self.user_data_key = "head[sub-" + str(id(self)) + "]"

        self.initial_subprompt_ids = None

    def user_data_layer(self, *sqs):
        return UserDataLayer(sqs, self.user_data_mappings)

    async def prepare(self, parent_offset: int, prompt: str):
        # prepare initial program state
        context = LMQLContext(self, None, "")

        query_head = InterpretationHead(self.fct, context, args=[], kwargs=self.captures)
        self.root_state = PromptState(interpreter=self, subinterpreters=set(),
            variable=None, prompt=prompt, stmt_buffer=[],
            query_head=query_head, program_state=context.program_state,
            recurring_variable_counter={}, variable_offset=parent_offset,
            valid=None, final=None, mask=None, 
            stopping_phrases=None, where=None,
            tail=None)
        self.root_state = await self.advance(self.root_state)

        self.initial_subprompt_ids = await self.tokenize(self.root_state.prompt)
        self.n = len(self.initial_subprompt_ids)

        self.root_state = self.root_state.updated(variable_offset=self.n)

    def run(self, prompt, **kwargs):
        raise NotImplementedError("A SubInterpreter cannot be run directly. Please use the parent interpreter instead.")<|MERGE_RESOLUTION|>--- conflicted
+++ resolved
@@ -575,15 +575,18 @@
             rewritten_state = state.updated(tail=None)
             prompt_ids = seq.input_ids.tolist()
             tail_ids = self.tokenizer.tokenize(state.tail, asbytes=True)
-            updated_ids = prompt_ids + tail_ids[1:]
-
-            return RewrittenInputIds(
-                appended_input_ids=updated_ids,
-                strip_eos=False,
-                value_offset=state.variable_offset + len(tail_ids) - 1,
-                user_data=self.interpreter_state_user_data(state),
-                rewritten_seq_user_data=self.interpreter_state_user_data(rewritten_state)
-            )
+            tail_ids = tail_ids[:-1]
+            if len(tail_ids) > 0:
+                print("tail ids", tail_ids)
+                updated_ids = prompt_ids + tail_ids[1:]
+
+                return RewrittenInputIds(
+                    appended_input_ids=updated_ids,
+                    strip_eos=False,
+                    value_offset=state.variable_offset + len(tail_ids),
+                    user_data=self.interpreter_state_user_data(state),
+                    rewritten_seq_user_data=self.interpreter_state_user_data(rewritten_state)
+                )
 
         # first check for sub-interpreters
         subinterpreters: Set[SubInterpreter] = state.subinterpreters.copy()
@@ -704,12 +707,6 @@
                 value_offset = state.variable_offset + len(value_ids)
                 
                 combined_new_ids = seq.input_ids[:-n_tokens_to_strip].tolist() + appended_ids
-<<<<<<< HEAD
-                variable_offset = len(combined_new_ids)
-
-                rewritten_state = state.updated(prompt=prompt, variable_offset=variable_offset, variable="__done__" if state.variable is None else state.variable + ":before")
-=======
->>>>>>> f6623adc
 
                 res = []
                 i = 0
@@ -725,13 +722,25 @@
                         res += r
                         i = j
                 combined_new_ids = np.array(res, dtype=np.bytes_)
-<<<<<<< HEAD
-=======
 
                 variable_offset = len(combined_new_ids)
-                rewritten_state = state.updated(variable_offset=variable_offset, variable="__done__" if state.variable is None else state.variable + ":before")
-                # state = state.updated(variable_offset=variable_offset)
->>>>>>> f6623adc
+
+                res = []
+                i = 0
+                while i < len(combined_new_ids):
+                    if type(combined_new_ids[i]) is bytes or type(combined_new_ids[i]) is np.bytes_:
+                        res += [combined_new_ids[i]]
+                        i += 1
+                    else:
+                        j = i+1
+                        while j < len(combined_new_ids) and type(combined_new_ids[j]) is not bytes:
+                            j += 1
+                        r = self.tokenizer.decode_bytes(combined_new_ids[i:j])
+                        res += r
+                        i = j
+                combined_new_ids = np.array(res, dtype=np.bytes_)
+                
+                rewritten_state = state.updated(prompt=prompt, variable_offset=variable_offset, variable="__done__" if state.variable is None else state.variable + ":before")
 
                 # appended input ids are now a full replacement for input ids
                 return RewrittenInputIds(
