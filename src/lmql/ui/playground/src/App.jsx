import './graph-layout.css';

import styled from 'styled-components';
import Editor from "@monaco-editor/react";
import React, { useEffect, useRef, useState } from "react";
import { registerLmqlLanguage } from "./editor/lmql-monaco-language";
import { BsSquare, BsFillExclamationSquareFill, BsBoxArrowUpRight, BsArrowRightCircle, BsFillCameraFill, BsCheckSquare, BsSendFill, BsFileArrowDownFill, BsKeyFill, BsTerminal, BsFileCode, BsGithub, BsCardList, BsFullscreen, BsXCircle, BsFillChatLeftTextFill, BsGear, BsGridFill } from 'react-icons/bs';
import { DecoderGraph } from './DecoderGraph';
import { BUILD_INFO } from './build_info';
import exploreIcon from "./explore.svg"
import { ExploreState, Explore, PromptPopup, Dialog } from './Explore'
import { CodeScreenshot } from "./CodeScreenshot";
import { errorState, persistedState, trackingState, displayState} from "./State"
import { configuration, LMQLProcess, isLocalMode} from './Configuration';
import { ValidationGraph } from "./ValidationGraph";
import { DataListView } from "./DataListView";

import {reconstructTaggedModelResult} from "./tagged-model-result"

const ExploreIc = styled.img.attrs(props => ({ src: exploreIcon }))`
  width: 8pt;
  height: 8pt;
  position: relative;
  top: 0pt;
  right: 2pt;
`

const ResizeObservers = {
  addResizeListener: l => ResizeObservers.listeners.push(l),
  removeResizeListener: l => ResizeObservers.listeners = ResizeObservers.listeners.filter(x => x !== l),
  listeners: [],
  notify: () => ResizeObservers.listeners.forEach(l => l()),
}

const bg = '#1e1e1e';

const ContentContainer = styled.div`
  /* width: 900pt; */
  display: flex;
  flex-direction: column;
  justify-content: flex-start;
  
  color: white;
  flex: 1;
  position: fixed;
  top: 0;
  left: 0;
  width: calc(100% - 4pt);
  height: calc(100% - 2pt);
  margin: 2pt;
`;

const Panel = styled.div.attrs(props => ({ className: "panel" }))`
  /* min-height: 300pt; */
  background-color: ${bg};
  border-radius: 5pt;
  padding: 10px;
  display: flex;
  flex-direction: column;
  margin-left: 1.5pt;
  margin-right: 1.5pt;
  width: 40%;
  position: relative;

  // animate width and opacity change
  transition: width 0.1s, opacity 0.1s, padding 0.1s;
  overflow: hidden;

  /* light box shadow */
  box-shadow: 0 0 20px 0px #0000004f;

  // contained h2
  & > h2 {
    margin: 0;
    padding: 0;
    font-size: 10pt;
    font-weight: 400;
    color: #cccccc;
    margin-bottom: 5pt;
    display: flex;
    flex-direction: row;
  }

  // contained textarea
  & > textarea {
    width: 100%;
    height: 100%;
    background-color: ${bg};
    border: none;
    color: white;
    font-family: monospace;
    font-size: 14pt;
    outline: none;
    resize: none;

    // monospace font
    font-feature-settings: "tnum";
    font-variant-numeric: tabular-nums;
    font-size: 14pt;
  }

  // when .sidebar
  &.with-sidebar {
    padding-right: 40pt;
  }

  // when .hidden
  &.hidden {
    width: 0pt;
    margin-left: 2pt;
    overflow: hidden;
    padding-left: 0;
    padding-right: 35pt
  }
  // when .stretch
  &.stretch {
    flex: 1;
    height: auto;
  }

  &.hidden .sidebar {
    border-left: none;
  }
`

const Title = styled.h1`
  font-size: 1.2em;
  margin-left: 5pt;
  margin-right: 15pt;
  text-align: left;
  font-weight: 400;
  font-family: 'Open Sans', sans-serif;
  color: ${bg};

  img {
    width: 12pt;
    height: 12pt;
    position: relative;
    margin-right: 9pt;
    margin-left: 5pt;
    top: 2pt;
  }

  span.badge {
    background-color: #383666;
    font-size: 8pt;
    padding: 2pt;
    border-radius: 2pt;
    color: white;
    margin-left: 5pt;
    position: relative;
    top: -1pt;
  }
`;

const Sidebar = styled.div.attrs(props => ({ className: "sidebar" }))`
  width: 35pt;
  border-radius: 5pt;
  border-top-left-radius: 0pt;
  border-bottom-left-radius: 0pt;
  background-color: ${bg};
  border-left: 1px solid #333;
  margin-left: 2pt;
  display: flex;
  flex-direction: column;
  align-items: center;
  padding-top: 3pt;
  height: 100%;
`

const TokenCountDiv = styled.div`
  font-size: 6pt;
  color: #a19a9a;
  flex: 1;
  /* position: absolute; */
  /* bottom: 10pt; */
  text-align: right;
  right: 20pt;
  z-index: -1;
  padding: 5pt;
  white-space: pre-line;
  max-height: 10pt;

  /* indicate copy */
  cursor: pointer;
`

function TokenCountIndicator() {
  const [stats, setStats] = useState({})

  const format_cost = (c, precision) => {
    if (c == 0) {
      return "$0.00"
    }
    c = c.toFixed(precision)
    if (c === (0).toFixed(precision))
      return "<$" + (Math.pow(10, -precision)).toFixed(precision);
    return "$" + c;
  }

  const cost_estimate = (model, k_tokens, precision = 2) => {
    if (model.includes("text-davinci")) {
      return `${format_cost(k_tokens * 0.02, precision)}`
    } else if (model.includes("text-ada")) {
      return `${format_cost(k_tokens * 0.0004, precision)}`
    } else if (model.includes("text-babbage")) {
      return `${format_cost(k_tokens * 0.0005, precision)}`
    } else if (model.includes("text-curie")) {
      return `${format_cost(k_tokens * 0.002, precision)}`
    } else if (model.includes("turbo")) {
      return `${format_cost(k_tokens * 0.002, precision)}`
    } else if (model.includes("gpt-4")) {
      // todo this is an estimate, as prompt tokens count less
      return `${format_cost(k_tokens * 0.06, precision)}`
    } else {
      return ""
    }
  }

  useEffect(() => {
    let interval = window.setInterval(() => {
      setStats(s => {
        if (s == null || Object.keys(s).length === 0) {
          return {}
        } else {
          return {
            ...s,
            _now: Date.now()
          }
        }
      })
    }, 1000)
    return () => {
      window.clearInterval(interval)
    }
  }, [])

  useEffect(() => {
    const onStatus = s => {
      if (s.status === "idle") {
        setStats(s => ({ ...s, _end: Date.now() }))
      }
    }
    LMQLProcess.on("status", onStatus)
    
    const renderer = {
      add_result: (data) => {
        if (data.type == "openai-token-count") {
          setStats(s => {
            if (s == null || Object.keys(s).length == 0) {
              return {
                ...data.data,
                _start: Date.now()
              }
            } else {
              return {
                ...s,
                ...data.data,
              }
            }
          })
        }
      },
      clear_results: () => setStats({})
    };
    LMQLProcess.on("render", renderer)
    return () => {
      LMQLProcess.remove("render", renderer)
      LMQLProcess.remove("status", onStatus)
    }
  }, [])

  let text = ""
  let tokenCount = 0;
  let model = ""
  let steps = 1;
  let copyString = ""
  if (stats.tokens || stats._step) {
    tokenCount = stats.tokens
    model = stats.model
    steps = stats._step || 1
    // first upper 
    const otherKeys = Object.keys(stats)
      .filter(k => k != "tokens")
      .filter(k => !k.startsWith("_"))
      .filter(k => k != "model")
    const toFirstUpper = k => k.charAt(0).toUpperCase() + k.slice(1)
    text = `Tokens: ${tokenCount}, ${otherKeys.map(k => `${toFirstUpper(k)}: ${stats[k]}`).join(", ")}`

    copyString = `Tokens: ${tokenCount}\n${otherKeys.map(k => `${toFirstUpper(k)}: ${stats[k]}`).join("\n")}`

    // time elapsed
    if (stats._start) {
      const end = stats._end || stats._now || Date.now();
      const elapsed = (end - stats._start) / 1000
      text += `\n Time: ${elapsed.toFixed(1)}s, `
      copyString += `\nTime: ${elapsed.toFixed(1)}s, `
    }

    text += `${(tokenCount / steps).toFixed(2)} tok/step`
    if (model.includes("openai")) {
      text += ` Est. Cost ${cost_estimate(model, tokenCount / 1000, 4)}`
      copyString += `\nEst. Cost ${cost_estimate(model, tokenCount / 1000, 4)}`
    }
  }

  return <TokenCountDiv onClick={() => {
    navigator.clipboard.writeText(copyString)
  }}>
    {text}
  </TokenCountDiv>
}

// const PlotContainer = styled.div`
//   flex: 1;
//   padding: 10pt;
//   position: relative;
//   display: flex;
//   flex-direction: column;
//   align-items: stretch;
//   justify-content: stretch;

//   svg.main-svg {
//     border-radius: 5pt;
//     overflow: hidden;
//   }
// `


// function StatisticsPanelContent(props) {
//   const [stats, setStats] = useState([])

//   const format_cost = (c, precision) => {
//     c = c.toFixed(precision)
//     if (c == (0).toFixed(precision)) 
//       return "<$" + (Math.pow(10, -precision)).toFixed(precision);
//     return "$" + c;
//   }

//   const cost_estimate = (model, k_tokens, precision=2) => {
//     if (model.startsWith("text-davinci")) {
//       return `, Cost: ${format_cost(k_tokens * 0.02, precision)}`
//     } else if (model.startsWith("text-ada")) {
//       return `, Cost: ${format_cost(k_tokens * 0.0004, precision)}`
//     } else if (model.startsWith("text-babbage")) {
//       return `, Cost: ${format_cost(k_tokens * 0.0005, precision)}`
//     } else if (model.startsWith("text-curie")) {
//       return `, Cost: ${format_cost(k_tokens * 0.002, precision)}`
//     } else {
//       return ""
//     }
//   }

//   const extend_timeseries = (data) => {
//     const t = data._step
//     const newStats = stats.slice()
//     newStats.push(data)
//     setStats(newStats)
//   }

//   useEffect(() => {
//     LMQLProcess.on("render", {
//       add_result: (data) => {
//         if (data.type == "openai-token-count") {
//           extend_timeseries(data.data)
//         }
//       },
//       clear_results: () => setStats([])
//     })
//   })

//   if (stats.length > 0) {
//     const tokenCount = stats.map(s => s.tokens)
//     const model = stats[0].model
//     const otherKeys = Object.keys(stats[0]).filter(k => k != "tokens").filter(k => !k.startsWith("_"))
//     const otherData = otherKeys.map(k => {
//       return {
//         name: k,
//         data: stats.map(s => s[k])
//       }
//     })

//     let plots = [
//       {
//         x: Array.from(Array(tokenCount.length).keys()),
//         y: tokenCount,
//         type: 'scatter',
//         mode: 'lines+markers',
//         marker: {color: 'red'},
//       }
//     ]

//     return <PlotContainer style={props.style}>
//       <Plot 
//       data={plots} 
//       style={{flex: 1, padding: "10pt", borderRadius: "5pt"}}
//       className="plot"
//     />
//     </PlotContainer>
//   } else {
//     return <CenterBox style={props.style}><h2>No Statistics Available</h2></CenterBox>
//   }
// }

const EditorContainer = styled.div`
  flex: 1;
  overflow: hidden;
  height: auto;
`

function EditorPanel(props) {
  const editorContainer = useRef(null);
  
  props = Object.assign({
    onRun: () => { },
  }, props);

  props.status = props.processState
  props.processState = props.status.status

  function handleEditorDidMount(editor, monaco) {
    ResizeObservers.addResizeListener(() => {
      let fontSize = window.innerWidth < 700 ? 12 : 16
      editor.updateOptions({ "fontSize": fontSize })
      window.setTimeout(() => {
        editor.layout()
      }, 100)
    })

    registerLmqlLanguage(monaco);
    import('./editor/theme.json')
      .then(data => {
        monaco.editor.defineTheme('solarized-dark', data);
        monaco.editor.setTheme('solarized-dark');
      })
    
    persistedState.on("lmql-editor-contents", (contents) => {
      if (editor.getValue() == contents) return;
      let fontSize = window.innerWidth < 700 ? 10 : 16
      editor.updateOptions({ "fontSize": fontSize })
      editor.setValue(contents)
    });
    
    editor.onDidChangeModelContent(() => {
      persistedState.setItem("lmql-editor-contents", editor.getValue())
    })
  }
  
  let fontSize = window.innerWidth < 700 ? 10 : 16
  if (displayState.mode == "embed") fontSize = 10

  return (
    <Panel className='stretch max-width-50' id='editor-panel' style={{
      display: "flex",
    }}>
      <h2>Query</h2>
      <EditorContainer ref={editorContainer}>
      <Editor
        defaultValue={persistedState.getItem("lmql-editor-contents") || ""}
        theme="vs-dark"
        // no minimap
        options={{
          // no minimap
          minimap: { enabled: false },
          // no line numbers
          lineNumbers: "off",
          // font size 14pt
          fontSize: fontSize,
          // line wrap
          wordWrap: "on",
          // tabs are spaces
          tabSize: 4,
          // show whitespace
          renderWhitespace: "all",
          // set font family
          fontFamily: "Fira Code, monospace",
          automaticLayout: true
        }}
        // custom language
        defaultLanguage="lmql"
        style={{ maxHeight: "80%" }}
        onMount={handleEditorDidMount}
      />
      </EditorContainer>
      <ButtonGroup>
        <FancyButton className='green' onClick={props.onRun} disabled={props.processState != "idle" && props.processState != "secret-missing"}>
          {props.processState == "running" ? <>Running...</> : <>&#x25B6; Run</>}
        </FancyButton>
        {/* status light for connection status */}
        <StatusLight connectionState={props.status} />
        <StopButton onClick={() => {
          LMQLProcess.kill()
        }} disabled={props.processState != "running"}>
          {/* utf8 stop square */}
          <i>&#x25A0;</i> Stop
        </StopButton>
        <ErrorIndicator/>
        {/* <Spacer></Spacer> */}
        <TokenCountIndicator />
      </ButtonGroup>
    </Panel>
  );
}

const ButtonErrorIndicator = styled.button`
  background: none;
  border: none;
  color: #dda7a7;
  font-weight: bold;
  border-radius: 5pt;
  font-size: 8pt;
  display: inline-block;
  padding: 4pt;

  :hover {
    text-decoration: underline;
    cursor: pointer;
  }

  svg {
    margin-right: 4pt;
    position: relative;
    top: 1pt;
    color: #a23a3a;
  }
`

function ErrorIndicator() {
  const [hasError, _setHasError] = useState(false);
  // connect hasError to global errorState
  useEffect(() => {
    const l = s => _setHasError(s)
    errorState.addListener(l)
    return () => errorState.removeListener(l)
  }, [])

  const onClick = () => {
    errorState.setError(false);
    errorState.showErrorOutput()
  }

  if (!hasError) return null;

  return <ButtonErrorIndicator onClick={onClick}>
    <BsFillExclamationSquareFill/>
    Check Output
  </ButtonErrorIndicator>
}

const Row = styled.div`
  display: flex;
  align-items: stretch;
  flex-direction: row;
  margin-bottom: 3pt;
  height: calc(50% - 20pt - 4pt);

  &.simple-mode.simple {
    flex: 1;
    height: calc(100% - 40pt);
  }

  &.simple-mode:not(.simple) {
    height: 0pt;
    border: 1pt solid red;
    display: none;
  }

  /* if screen < 320pt */
  @media (max-width: 40em) {
    &.simple-mode {
      flex-direction: column;
      height: calc(100%);
      padding: 0;
      margin-right: 4pt;
    }

    &.simple-mode.simple .panel {
      flex: 1;
      margin: 0;
      margin-top: 1pt;
      width: calc(100% - 10pt);
      border-radius: 0;
      font-size: 0.8em;
      /* special case for with-sidebar */
      &.with-sidebar {
        width: calc(100% - 15pt - 27.5pt);
      }
    }

`

const IconButton = styled.button`
  background-color: transparent;
  border: none;
  outline: none;
  cursor: pointer;
  color: white;
  font-size: 0.8em;
  width: 28pt;
  height: 28pt;
  margin-top: 4pt;
  
  // hover highlight
  &:hover {
    background-color: #333;
  }

  /* checked state */
  &.checked {
    /* slightly darker thana bove */
    background-color: #444;
  }
  
  // click highlight
  &:active {
    background-color: #444;
  }

  // active
  &.active {
    background-color: #444;
  }

  border-radius: 5pt;
`

const ToolbarIconButton = styled(IconButton)`
  padding: 0;
  padding-left: 4pt;
  padding-right: 4pt;
  margin-left: 5pt;
  border-radius: 2pt;
  width: auto;
  height: 14pt;

  > span {
    margin-left: 4pt;
  }

  &.checked > span, &.checkable > span {
    margin-left: 0pt;
  }

  > svg {
    position: relative;
    top: 0.5pt;
  }
`

function CheckableToolbarIconButton(props) {
  let p = Object.assign({
    checked: false,
    onClick: () => { },
  }, props);
  return <ToolbarIconButton className={p.checked ? "checked checkable" : "checkable"} onClick={p.onClick}>
    {p.checked ? <BsCheckSquare size={8} /> : <BsSquare size={8} />}
    <span className="spacer wide"> </span>
    {p.children}
  </ToolbarIconButton>
}

function OutputPanelContent(props) {
  const [output, setOutput] = useState("Client ready.\n");

  const onConsoleOut = data => {
    let newOutput = ""
    if (typeof data === 'string') {
      newOutput = data
    } else {
      newOutput = JSON.stringify(data, null, 2);
    }
    /* console.lo(newOutput) */
    if (newOutput.toLowerCase().includes("error") || newOutput.toLowerCase().includes("exception")) {
      errorState.setError(true)
    }
    setOutput(s => s + newOutput);
  };

  // on mount
  useEffect(() => LMQLProcess.addConsoleListener(onConsoleOut))

  // on unmount
  useEffect(() => () => LMQLProcess.remove("console", onConsoleOut))

  props.clearTrigger.addTriggerListener(() => {
    setOutput("");
    errorState.setError(false);
  })

  props = Object.assign({}, props)
  props.style = Object.assign({
    fontSize: "8pt",
  }, props.style)

  return <>
    <OutputText style={props.style} className={props.className} readOnly={true} value={output}></OutputText>
  </>
}

const ModelResultText = styled.div`
  flex: 1; 
  display: flex;
  flex-direction: column;
  line-height: 1.6em;
  white-space: pre-wrap;
  overflow-y: auto;
  font-size: 10pt;

  &::-webkit-scrollbar {
    width: 0px;
  }

  h3 {
    margin: 0;
    padding: 0;
    font-size: 12pt;
  }

  &:active div {
    background-color: rgba(255, 255, 255, 0.01);
  }

  span {
    padding: 1pt;
  }

  div {
    padding: 5pt;
    background-color: rgba(255, 255, 255, 0.02);
    border-radius: 2pt;
    flex:1;
    padding-bottom: 20pt;
  }

  div .prompt {
    opacity: 0.95;
  }
  
  &.chat-mode {
    padding-bottom: 50pt;
  }

  &.chat-mode .system-message {
    display: block;
    font-size: 8pt;
  }

  .system-message {
    display: none;
    text-align: center;
  }

  div .tag {
    display: block;
    text-align: center;
    font-size: 8pt;
    color: #5c5c5c;
    display: none;
  }

  &.chat-mode .variable.eos {
    display: inline;
    opacity: 0.5;
    text-align: center;
  }

  div .tag-system:after {
    content: "System";
    position: absolute;
    right: 5pt;
    top: 0pt;
    font-size: 8pt;
    text-transform: uppercase;
  }

  div .tag-system {
    display: block;
<<<<<<< HEAD
    background-color: #ffffff1f !important;
    margin: 4pt 0pt;
    position: relative;
  }

  div .tag-assistant {
=======
    text-align: center;
    background-color: #ffffff13;
    border-radius: 2pt;
    font-size: 90%;
    margin-top: 10pt;
    margin-bottom: 10pt;
    color: #c0c0c0;
  }

  div .tag-assistant {
    /* display: inline-block; */
    /* border: 1pt solid #5c5c5c; */
    /* margin-top: 5pt;
    margin-right: 4%; */

    /* border-radius: 8pt; */
    overflow: hidden;
    /* padding: 4pt; */
>>>>>>> 282a7129
  }

  div .tag-user {
    display: block;
<<<<<<< HEAD
    margin-top: 20pt;
    margin-bottom: 5pt;
    background-color: #ffffff25;
    margin-left: 15%;
    border-radius: 5pt;;
    padding: 5pt;
=======
    margin-left: 10%;
    position: relative;
    border: 1pt solid #5c5c5c;
    border-radius: 8pt;
    padding: 4pt;
    margin-bottom: 10pt;
    margin-top: 5pt;
>>>>>>> 282a7129
  }
  
  &>div>span:first-child {
    margin-left: 0pt;
    padding-left: 0pt;
  }

  span.escape {
    color: #5c5c5c;
  }

  div .variable {
    color: white;
    background-color: #333;
    opacity: 1.0;
    border-radius: 2pt;
    margin-left: 2pt;
  }

  div .badge {
    padding: 1.0pt 4pt;
    border-radius: 2pt;
    font-size: 0.9em;
    background-color: rgba(0, 0, 0, 0.5);
    position:relative; 
    top: -0.05em;
    margin-right: 2pt;
    user-select: none;
    /* exclude from text selection */
    -webkit-user-select: none;
    -moz-user-select: none;
    -ms-user-select: none;
  }

  div .badge:last-child {
    margin-right: 0;
  }

  div .variable.v0 { background-color: #6b77ff; }
  div .variable.v8 { background-color: #bc67ed; }
  div .variable.v7 { background-color: #f055cf; }
  div .variable.v2 { background-color: #ff4baa; }
  div .variable.v6 { background-color: #ff5482; }
  div .variable.v3 { background-color: #ff6c5b; }
  div .variable.v5 { background-color: #ff8935; }
  div .variable.v4 { background-color: #ffa600; }
  div .variable.v1 { background-color: #dca709; }

  .chat-input {
    position: absolute;
    bottom: 0;
    left: 0;
    right: 35pt;
    background-color: ${bg} !important;
    border-top: 1pt solid #5c5c5c;
    box-shadow: 0pt 0pt 10pt 0pt rgba(0, 0, 0, 0.5);
    padding: 5pt;
    /* padding-top: 18pt; */
    padding-right: 7.5pt;
    display: flex;
  }

  .chat-input h3 {
    position: absolute;
    top: 0;
    left: 8pt; 
    font-size: 8pt;
    text-transform: uppercase;
    margin: 0;
    padding: 0;
    margin-right: 10pt;
    color: rgb(184, 179, 179);
  }

  .chat-input button {
    margin-left: 5pt;
  }

  .chat-input textarea {
    display: block;
    border-radius: 2pt;
    flex: 1;
    max-height: 100pt;
    min-height: 20pt;
    font-size: 12pt;
    border-radius: 4pt;
    /* outline radius */
    outline: 0pt solid transparent;
    border: 1pt solid transparent;
    background-color: rgba(255, 255, 255, 0.1);
    
    &:focus {
      border: 1pt solid #6b77ff;
      box-shadow: 0pt 0pt 10pt 0pt rgba(112, 126, 250, 0.095);
      /* radius of outline */
    }
  }

  .chat-input.disabled {
    opacity: 0.2;
  }
`

const TypingIndicator = styled.span`
  display: inline-block;
  width: 8pt;
  height: 12pt;
  position: relative;
  top: 3.5pt;
  left: 2pt;
  background-color: #d7d5d5;
  animation: typing 1s infinite;

  @keyframes typing {
    0% { opacity: 0.2; }
    50% { opacity: 1; }
    100% { opacity: 0.2; }
  }
`

class Truncated extends React.Component {
  constructor(props) {
    super(props)
    
    this.state = {
      typingOffset: 1024,
      expandedText: ""
    }
    this.stepper = null
  }

  componentDidMount() {
    this.stepper = setInterval(() => {
      this.setState(s => Object.assign(s, { typingOffset: s.typingOffset + 16 }))
    }, 5)
  }

  componentWillUnmount() {
    clearInterval(this.stepper)
  }

  componentDidUpdate(prevProps) {
    if (prevProps.tokens != this.props.tokens) {
      let tokens = this.props.tokens
      let prevTokens = prevProps.tokens

      if (!tokens || !prevTokens) {
        this.setState({ typingOffset: 0 })
        return;
      }

      let commonPrefixOffset = 0

      for (let i = 0; i < Math.min(prevTokens.length, tokens.length); i++) {
        let c = tokens[i]
        let cPrev = prevTokens[i]
        
        let content = c.content
        let prevContent = cPrev.content

        if (content != prevContent) {
          let j = 0
          while (j < Math.min(content.length, prevContent.length) && content[j] == prevContent[j]) {
            j++
          }
          commonPrefixOffset += j
          break;
        } else {
          if (c.variable != "__prompt__") {
            commonPrefixOffset += content.length
          }
        }
      }
      this.setState({ typingOffset: commonPrefixOffset })
    }
  }

  renderVariableName(variable) {
    if (variable.endsWith("[0]")) {
      return variable.substr(0, variable.length - 3)
    }
    return variable
  }

  renderContent(content) {
    // make sure to render model output control characters
    content = content.replace(/\\n/g, "\n")
    content = content.replace(/\\t/g, "\t")

    /* convert text to char code */
    let bytes = []
    for (let i = 0; i < content.length; i++) {
      /* check for \xXX and parse charcode from hex */
      if (content[i] == "\\") {
        if (content[i + 1] == "x") {
          let hex = content.substring(i + 2, i + 4)
          let charCode = parseInt(hex, 16)
          bytes.push(charCode)
          i += 3
          continue;
        }
      }
      bytes = bytes.concat(Array.from(new TextEncoder("utf-8").encode(content[i])))
    }
    content = new TextDecoder("utf-8").decode(new Uint8Array(bytes))

    let EXPLICIT_CHARS = {
      "\n": "⏎",
      "\t": "⇥",
    }

    let elements = []
    let text = ""
    let i = 0;
    for (let c of content) {
      if (EXPLICIT_CHARS[c]) {
        elements.push(<>{text}</>)
        elements.push(<span className="escape" key={"escape_" + i}>{EXPLICIT_CHARS[c]}</span>)
        text = c
      } else {
        text += c;
      }
      i++;
    }
    elements.push(<>{text}</>)
    return elements
  }

  render() {
    const tokens = this.props.tokens

    let elements = []
    let characterCount = 0

    const isIncludedIndex = (i) => i < tokens.length && (characterCount < this.state.typingOffset || !this.props.typing)

    for (let i = 0; isIncludedIndex(i); i++) {
      let c = tokens[i]
      let content = c.content
      
      if (c.variable != "__prompt__") {
        characterCount += content.length
      }
      if (characterCount > this.state.typingOffset && this.props.typing) {
        content = content.substr(0, this.state.typingOffset - (characterCount - content.length))
      }

      // let escapedContent = this.renderContent(content)
      
      let segmentContent = <>
        {c.variable != "__prompt__" && <span key={i + "_badge-" + this.renderVariableName(c.variable)} className="badge">{this.renderVariableName(c.variable)}</span>}
        {c.content.length > 0 && <span key={i + "_content-" + c.content} className="content">
          {this.leftTruncated(i + "_content", content, i==0)}
        </span>}
      </>

      elements.push(<span key={i + "_segment-" + c.content} className={(c.variable != "__prompt__" ? "variable " : "") + c.variableClassName}>
        {segmentContent}
        {!isIncludedIndex(i+1) && this.props.typing && this.props.processStatus == "running" && this.props.waitingForInput !== "waiting" && <TypingIndicator/>}
      </span>)
    }


    // if (this.props.typing && this.props.processStatus == "running") {
    //   // use unicode block letter
    //   console.log(elements)
    //   elements.push(<TypingIndicator/>)
    // }
    
    return <>{elements}</>
  }

  setExpandedText(text) {
    this.setState(s => ({
      expandedText: text
    }))
  }

  leftTruncated(key, content, truncate) {
    const length = 250

    if (!truncate) return this.renderContent(content)
    if (content.length < length) return this.renderContent(content)

    const text = content

    return <span key={key}>
      {this.state.expandedText == text && <>{this.renderContent(text)}</>}
      {this.state.expandedText != text && <>
        <ExpandButton className="clickable" onClick={() => this.setExpandedText(text)}>...</ExpandButton>
        {this.renderContent(text.substr(text.length - length))}
      </>}
    </span>
  }
}

const ExpandButton = styled.button`
  background-color: #675f5f;
  color: #d2c4c4;
  font-weight: bold;
  border: none;
  border-radius: 4pt;
  padding: 2pt;
  padding-left: 10pt;
  padding-right: 10pt;
  margin-right: 4pt;

  :hover {
    background-color: #9f9898;
    cursor: pointer;
  }
`

function ModelResultContent(props) {
  const scrollRef = useRef(null)
  let mostLikelyNode = props.mostLikelyNode ? props.mostLikelyNode.data("id") : null
  const [waitingForInput, setWaitingForInput] = useState("hidden")

  const hasAnyOutput = mostLikelyNode != null

  const setInputState = React.useCallback((waiting) => {
    setWaitingForInput("disabled")
  })

  // on changes to props.mostLikelyNode scroll down to end of scroll view
  useEffect(() => {
    if (props.trackMostLikly) {
      let scroll = scrollRef.current
      scroll.scrollTop = scroll.scrollHeight
    }
  }, [mostLikelyNode, props.trackMostLikly])

  // monitor if LMQLProcess asks for input
  useEffect(() => {
    const renderer = {
      add_result: (data) => {
        if (data.type == "stdin-request") {
          setWaitingForInput("waiting")
        }
      },
      clear_results: () => setWaitingForInput("hidden"),
    };

    LMQLProcess.on("render", renderer)
    return () => {
      LMQLProcess.remove("render", renderer)
    }
  }, [])

  // when props.processStatus changes from "running", clear waiting for input
  useEffect(() => {
    if (props.processStatus != "running") {
      setWaitingForInput("hidden")
    }
  }, [props.processStatus])

  let modelResult = null;
  if (props.trackMostLikly) {
    modelResult = reconstructTaggedModelResult([props.mostLikelyNode])
  } else {
    modelResult = reconstructTaggedModelResult(props.selectedNodes);
  }
  let chatMode = modelResult.reduce((acc, r) => acc || r.tokens.reduce((acc, t) => acc || t.tag, false), false)

  let countedResults = []
  let variableCountIds = {}

  for (let r of modelResult) {
    let varCounter = 0;
    let result = []
    for (let segment of r.tokens) {
      // determine base variable name
      let baseVariableName = segment.variable
      if (segment.variable.endsWith("]")) {
        baseVariableName = segment.variable.substr(0, segment.variable.indexOf("["))
      }

      if (segment.variable == "__prompt__") {
        if (segment.content.trim() == "") {
          continue;
        }
        result.push({
          variableClassName: "prompt tag-" + segment.tag,
          variable: segment.variable,
          content: segment.content
        })
        continue;
      } else if (segment.variable == "__tag__") {
        result.push({
          variableClassName: "tag",
          variable: "__prompt__",
          content: segment.content
        })
        continue;
      }

      let variableClassName = "v" + (varCounter % 8)
      if (baseVariableName in variableCountIds && props.perVariableColor) {
        variableClassName = "v" + (variableCountIds[baseVariableName] % 8)
      } else {
        variableCountIds[baseVariableName] = varCounter
        varCounter += 1;
      }

      if (segment.tag) {
        variableClassName += " tag-" + segment.tag
      }

      if (segment.variable == "<eos>") {
        variableClassName += " eos"
      }

      result.push({
        variableClassName: variableClassName,
        variable: segment.variable,
        content: segment.content,
      })
    }
    countedResults.push({
      tokens: result,
      node: r.node
    });
  }

  const onDoubleClick = (event) => {
    // select all
    const selection = window.getSelection();
    const range = document.createRange();
    range.selectNodeContents(event.target);
    selection.removeAllRanges();
    selection.addRange(range);
  }

  // sort countedResult by seqlogprob
  countedResults.sort((a, b) => {
    return b.node.data("seqlogprob") - a.node.data("seqlogprob")
  })

  const useTypingAnimation = countedResults.length == 1 && props.trackMostLikly;

  return <ModelResultText style={props.style} onDoubleClick={onDoubleClick} ref={scrollRef} className={chatMode ? "chat-mode" : ""}>
    {countedResults.map((r, i) => {
      return <div key={"result" + i}>
        {countedResults.length > 1 && <h3>
          Result #{i}
          <span className='spacer wide' />
          <span className="variable">
            <span className="badge">seqlogprob</span>
            <span className='spacer' />
            {r.node.data("seqlogprob").toFixed(4)}
          </span>
        </h3>}
        <Truncated tokens={r.tokens} typing={useTypingAnimation} processStatus={props.processStatus} waitingForInput={waitingForInput}></Truncated>
        {chatMode && props.processStatus !== "running" && <div className="system-message">To interact with the model, press 'Run' and type your message.</div>}
        {chatMode && props.processStatus === "running" && waitingForInput === "waiting" && <div className="system-message">Type your message below and press Enter.</div>}
      </div>
    })}
    {countedResults.length == 0 && <EmptyModelResult firstInput={waitingForInput === "waiting"} hasAnyOutput={hasAnyOutput} trackMostLikly={props.trackMostLikly} processStatus={props.processStatus}></EmptyModelResult>}
    <TextInput enabledState={waitingForInput} setEnabledState={setInputState}></TextInput>
  </ModelResultText>
}

function TextInput(props) {
  const [value, setValue] = useState("")
  const [enabledState, setEnabledState] = [props.enabledState, props.setEnabledState]
  const textareaRef = useRef(null)

  // use Enter for send and Shift+Enter for newline
  const onKeyDown = (e) => {
    if (e.key == "Enter" && !e.shiftKey) {
      e.preventDefault()
      if (value.length > 0) {
        LMQLProcess.sendInput(value)
        setValue("")
        setEnabledState("disabled")
      }
    }
  }

  // on change of enabledState
  useEffect(() => {
    if (enabledState == "waiting") {
      window.setTimeout(() => {
        textareaRef.current.focus()
      }, 50)
    }
  }, [enabledState])

  if (enabledState == "hidden") {
    return null;
  }

  return <div className={"chat-input" + (enabledState == "disabled" ? " disabled" : "")}>
    <textarea placeholder="Input" type="text" value={value} onChange={(e) => setValue(e.target.value)} ref={textareaRef} disabled={enabledState == "disabled"} onKeyDown={onKeyDown}></textarea>
    <FancyButton onClick={() => {
      if (enabledState == "disabled") {
        return;
      }
      if (value.length > 0) {
        LMQLProcess.sendInput(value)
        setValue("")
        setEnabledState("disabled")
      }
    }} disabled={enabledState == "disabled"}>
    <BsSendFill/>
    </FancyButton>
  </div>
}

function EmptyModelResult(props) {
  if (props.processStatus == "running" && props.trackMostLikly) {
    return <CenterBox>
      {props.firstInput ? <h2>
        Interactive Mode<br/>
        <span className="subtitle">Type your message below and and press Enter to send.</span>
      </h2> : <h2>
      <LMQLSpinner/>
      Waiting for first tokens...
      </h2>}
    </CenterBox>
  } else if (!props.hasAnyOutput) {
    return <CenterBox>
      <span className="subtitle">Press 'Run' to see model output.</span> 
    </CenterBox>
  } else {
    return <CenterBox>
      <h2>No Selection</h2>
      <span className="subtitle">Select a node in the Decoding Graph to see more details or <span className="link" onClick={() => trackingState.setTrackMostLikely(true)}>Show Latest</span>.</span> 
    </CenterBox>
  }
}

const OutputText = styled.textarea`
  font-size: 9pt;
  font-family: monospace;
  background-color: #222;
  padding: 0;

  &.simple {
    flex: 0.3;
    border-top: 1px solid #444;
    padding-top: 10pt;
  }
`
const CompiledCodeEditorContainer = styled.div`
  flex: 1;
  display: flex;
  flex-direction: column;
`


function CompiledCodePanelContent(props) {
  const [compiledCode, setCompiledCode] = useState("# Press Run to compile.");

  // on mount
  useEffect(() => {
    const renderer = {
      add_result: (data) => {
        if (data.type == "compiled-code") {
          setCompiledCode(data.data.code);
        } else {
          // nop in this component
        }
      },
      clear_results: () => setCompiledCode("Compiling..."),
    }
    
    LMQLProcess.addRenderer(renderer)
    return () => {
      LMQLProcess.remove("render", renderer)
    }
  }, []);

  const handleEditorDidMount = (editor, monaco) => {
    ResizeObservers.addResizeListener(() => {
      window.setTimeout(() => {
        editor.layout()
      }, 100)
    })
  }

  return <CompiledCodeEditorContainer {...props}>
  <EditorContainer style={{height: "100%"}}>
  <Editor
      defaultValue={compiledCode}
      theme="vs-dark"
      value={compiledCode}
      // no minimap
      options={{
        // no minimap
        minimap: { enabled: false },
        lineNumbers: "on",
        fontSize: 10,
        readOnly: true,
        wordWrap: "on",
      }}
      defaultLanguage="python"
      onMount={handleEditorDidMount}
    />
  </EditorContainer>  
  </CompiledCodeEditorContainer>
}

const CenterBox = styled.div`
  display: flex;
  justify-content: center;
  align-items: center;
  flex-direction: column;
  text-align: center;
  height: 100%;

  & > h2 {
    margin: 0;
    font-size: 10pt;
    /* lighter than grey */
    color: #888;
    font-weight: normal;
    /* move up by line height */
    margin-top: -30pt;
  }
`

const CollapsiblePanelDiv = styled.div`
  display: flex;
  flex-direction: column;
  overflow: hidden;
  height: auto;
  flex: 1;

  h3 {
    display: block;
    padding: 5pt 2pt;
    margin: 5pt 0pt;
    cursor: pointer;
    user-select: none;
  }

  /* hover */
  h3:hover {
    background-color: #333;
  }

  > div {
    flex: 1;
    display: flex;
    flex-direction: column;
  }
`

function CollapsiblePanel(props) {
  const [collapsed, setCollapsed] = useState(true);
  const [height, setHeight] = useState("auto");

  const toggle = () => {
    setCollapsed(!collapsed);
    setHeight(collapsed ? "auto" : "32pt");
  }

  return <CollapsiblePanelDiv style={{ height: height }}>
    <h3 onClick={toggle}>{collapsed ? "▶ " : "▼ "}{props.title}</h3>
    <div className="textview" style={{ display: collapsed ? "none" : "flex" }}>
      {props.children}
    </div>
  </CollapsiblePanelDiv>
}

function resolve(o, path) {
  if (Array.isArray(path)) {
    return path[1];
  }

  try {
    let segements = path.split(".");
    let value = o;
    for (let i = 0; i < segements.length; i++) {
      value = value[segements[i]];
    }
    return value;
  } catch (e) {
    return null
  }
}

function unpack(object, key) {
  if (key in object == false) {
    return object
  }
  if (object[key] == "None") {
    return object
  }

  let o = Object.assign({}, object)
  // delete key
  delete o[key]
  // top-level assign key
  o = Object.assign(o, object[key])
  return o
}

const squareSpan = styled.span`
  display: inline-block;
  width: 8pt;
  height: 8pt;
  margin-right: 5pt;
  border-radius: 2pt;
  position: relative;
  top: 1pt;
  left: 1pt;
`

const VarTrueSquare = styled(squareSpan)`
  background-color: #aaedaa;
`
const VarFalseSquare = styled(squareSpan)`
  background-color: #f09d9d;
`
const FinTrue = styled(squareSpan)`
  background-color: #67f467;
`
const FinFalse = styled(squareSpan)`
  background-color: #eb5943;
`

const ValidLink = styled.a`
  cursor: pointer;
  :hover {
    text-decoration: underline;
  }

  svg {
    position: relative;
    top: 1.5pt;
    margin-left: 3pt;
    margin-right: 3pt;
  }
`

function ValidText(props) {
  const valid = props.valid;
  const final = props.final;

  const squares = {
    "var(true)": <VarTrueSquare />,
    "var(false)": <VarFalseSquare />,
    "var(None)": <VarFalseSquare />,
    "fin(true)": <FinTrue />,
    "fin(false)": <FinFalse />
  }

  const s = `${final}(${valid})`
  const square = squares[s] ? squares[s] : <></>

  if (valid === null || final === null) {
    return <>n/a</>
  } else {
    return <ValidLink onClick={props.onOpenValidationGraph}>
      {square}
      {s}
      <BsArrowRightCircle size={12}/>
      </ValidLink>
  }
}

const ScrollingContent = styled.div`
  flex: 1;
  overflow-y: auto;
  &::-webkit-scrollbar { width: 0pt !important }
  & { overflow: -moz-scrollbars-none; }
  & { -ms-overflow-style: none; }
`

function InspectorPanelContent(props) {
  let nodeInfo = unpack(props.nodeInfo, "user_data")
  nodeInfo = unpack(nodeInfo, "head")

  const valid = ["valid", <ValidText final={resolve(nodeInfo, "final")} valid={resolve(nodeInfo, "valid")} onOpenValidationGraph={props.onOpenValidationGraph}/>]

  const DECODER_KEYS = ["logprob", "seqlogprob", "pool", "prompt"]
  const INTERPRETER_KEYS = ["variable", valid, "mask", "head_index"]
  const PROGRAM_VARIABLES = resolve(nodeInfo, "program_state") ? Object.keys(resolve(nodeInfo, "program_state"))
    .map(key => [key, resolve(nodeInfo, "program_state." + key)]) : []

  const KEYS_TO_FILTER = ["user_data", "parent", "layouted", "label", "id", "full_text", "program_state", "program_variables", "valid", "final", "text", "trace", "root", "seqtext", "where"]

  const decoderKeys = DECODER_KEYS.filter(key => typeof resolve(nodeInfo, key) !== "undefined")
  const interpreterKeys = INTERPRETER_KEYS.filter(key => typeof resolve(nodeInfo, key) !== "undefined")
  const keysFirst = decoderKeys.concat(interpreterKeys).concat(PROGRAM_VARIABLES)

  const keysRest = Object.keys(nodeInfo).filter(key => !keysFirst.includes(key) && !KEYS_TO_FILTER.includes(key) && !key.startsWith("_")).sort()

  const renderLine = (key) => {
    if (Array.isArray(key)) {
      return <tr key={key[0]}><td><h4>{key[0]}</h4></td><td className="value">{key[1]}</td></tr>
    }
    // if key is (key,value) pair then use key as label
    let value = resolve(nodeInfo, key)
    return <tr key={key}><td><h4>{key}</h4></td><td className="value">{"" + JSON.stringify(value)}</td></tr>
  }

  return <DataListView style={{ overflow: "auto", flex: 1, 
    position: "absolute",
    top: "30pt",
    left: "10pt",
    right: "40pt",
    bottom: "10pt"}}>
    <ScrollingContent>
      <table>
        <tbody>
          <tr className="header"><td><h3>Decoder</h3></td><td></td></tr>
          {decoderKeys.map(renderLine)}
          <tr className="header"><td><h3>Interpreter</h3></td><td></td></tr>
          {interpreterKeys.map(renderLine)}
          <tr className="header"><td><h3>Variables</h3></td><td></td></tr>
          {PROGRAM_VARIABLES.map(renderLine)}
          {PROGRAM_VARIABLES.length === 0 && <tr><td><h4>-</h4></td><td></td></tr>}
          {keysRest.length > 0 && <tr className="header"><td><h3>Misc</h3></td><td></td></tr>}
          {keysRest.map(renderLine)}
        </tbody>
      </table>
      <CollapsiblePanel title="Raw Data">
        <div disabled={true} style={{ resize: "none", flex: 1, minHeight: "120pt" }}>
          {JSON.stringify(props.nodeInfo, null, 2)}
        </div>
      </CollapsiblePanel>
    </ScrollingContent>
  </DataListView>
}

function InspectorPane(props) {
  const stretch = props.stretch ?? false;
  const defaultClass = stretch ? 'stretch' : '';
  const nodeInfo = props.nodeInfo && props.nodeInfo.text ? props.nodeInfo : null;

  const [activeTab, _setActiveTab] = useState("inspector");
  const visible = activeTab != null

  const setActiveTab = (tab) => {
    if (tab == activeTab) {
      _setActiveTab(null)
    } else {
      _setActiveTab(tab)
    }
  }

  const tabNames = {
    "inspector": "Inspector",
    "validation": "Validation Graph",
    null: "Inspector"
  }

  let where = null;
  if (props.nodeInfo && props.nodeInfo.user_data && props.nodeInfo.user_data.head) {
    where = props.nodeInfo.user_data.head.where
    // copy via JSON
    if (where) {
      where = JSON.parse(JSON.stringify(where))
    }
  }

  return (
    <Panel className={visible ? defaultClass + " with-sidebar" : 'hidden with-sidebar'} id="inspector">
      <h2>{tabNames[activeTab]}</h2>
      {activeTab == "inspector" && nodeInfo && <InspectorPanelContent nodeInfo={nodeInfo} onOpenValidationGraph={() => setActiveTab("validation")}/>}
      {activeTab == "inspector" && visible && nodeInfo == null && <CenterBox>
        <h2>No Selection</h2>
        <span className="subtitle">Select a node in the Decoding Graph to see more details.</span>
      </CenterBox>}
      <ValidationGraph style={{ 
        position: "absolute",
        top: "30pt",
        left: "10pt",
        right: "40pt",
        bottom: "10pt",
        visibility: activeTab == "validation" ? "visible" : "hidden"}} graph={where}/>
      <Sidebar>
        <IconButton
          onClick={() => setActiveTab("inspector")}
          className={activeTab == "inspector" ? 'active' : ''}>
          <BsCardList size={16} />
        </IconButton>
        <IconButton
          onClick={() => setActiveTab("validation")}
          className={activeTab == "validation" ? 'active' : ''}>
          <BsCheckSquare size={16} />
        </IconButton>
      </Sidebar>
    </Panel>
  );
}

const LMQLSpinnerDiv = styled.div`
  &.lmql-spinner {
    font-size: 24pt;
    font-weight: bold;
    line-height: 1.5;
    background-color: #353535 !important;
    border: 0.5pt solid #212B3B;
    width: 25pt;
    position: absolute;
    height: 16pt;
    max-height: 24pt;
    border-radius: 2pt;
    opacity: 1.0;
    display: block;
    padding: 0;
    flex: 0;
    position: relative;
    left: 50%;
    transform: translateX(-50%) scale(0.7);
    margin-bottom: 10pt;
  }

  /* both parts pulse with an amplitude offset */
  .pt1 {
    color: white;
    animation: pulse 2s infinite;
    position: absolute;
    top: -6pt;
    left: 2pt;
  } 
  .pt2 {
    color: white;
    font-size: 12pt;
    position: absolute;
    top: -2.5pt;
    right: 2pt;
    animation: pulse 2s infinite;
    animation-delay: 1s;
  }
  
  .pt3 {
    position: absolute;
    bottom: -5pt;
    right: 0pt;
    border: 5pt solid #353535;
    border-top-color: transparent;
    border-left-color: transparent;
    border-bottom-color: transparent;
  }

  /* the animation */
  @keyframes pulse {
    0% {
      opacity: 0.1;
    }
    50% {
      opacity: 0.8;
    }
    100% {
      opacity: 0.1;
    }
  }
`

function LMQLSpinner() {
  return <LMQLSpinnerDiv className="lmql-spinner">
    <span className='pt1'>*</span>
    <span className='pt2'>&gt;</span>
    <span className='pt3'></span>
  </LMQLSpinnerDiv>
}


function SidePanel(props) {
  const stretch = props.stretch ?? false;
  const defaultClass = stretch ? 'stretch' : '';
  const clearTrigger = useState(new TriggerState())[0];
  const [clearOnRun, setClearOnRun] = useState(true);
  const [perVariableColor, setPerVariableColor] = useState(true);

  const [trackMostLikly, setTrackMostLiklyInternal] = useState(window.localStorage.getItem("trackMostLikely") === "true");
  trackingState.setTrackMostLikely = setTrackMostLiklyInternal
  trackingState.getTrackMostLikely = () => trackMostLikly
  const setTrackMostLikly = (value) => {
    setTrackMostLiklyInternal(value)
    window.localStorage.setItem("trackMostLikely", value)
    if (!value && props.mostLikelyNode) {
      trackingState.setSelectedNode(props.mostLikelyNode)
    }
  }

  const [sidepanel, setSidepanel] = useState("model");
  const setSidepanelTo = (panel) => {
    if (sidepanel === panel && props.simpleMode) {
      setSidepanel(null);
    } else {
      setSidepanel(panel);
    }
  }

  // when click "Check Output" change the sidepanel to output
  errorState.showErrorOutput = () => {
    setSidepanel("output")
  }

  const visible = sidepanel != null;

  useEffect(() => {
    LMQLProcess.on('run', () => {
      if (clearOnRun) {
        clearTrigger.trigger();
      }
    })
  }, [clearTrigger, clearOnRun])

  const titles = {
    "output": "Output",
    "code": "Compiled Code",
    "model": "Model Response",
    "stats": "Statistics"
  }

  return (
    <Panel className={visible ? defaultClass + " with-sidebar" : 'hidden with-sidebar'} id="sidepanel">
      <h2>
        {titles[sidepanel]}
        {sidepanel == 'output' && <>
          <ToolbarSpacer />
          <ToolbarIconButton onClick={() => clearTrigger.trigger()}>
            <BsXCircle size={8} />
            <span>Clear</span>
          </ToolbarIconButton>
          <ToolbarIconButton className={clearOnRun ? "checked checkable" : "checkable"} onClick={() => setClearOnRun(!clearOnRun)}>
            {clearOnRun ? "Clears on Run" : "Clear on Run"}
          </ToolbarIconButton>
        </>}
        {sidepanel == 'model' && <>
          <ToolbarSpacer />
          <CheckableToolbarIconButton checked={perVariableColor} onClick={() => setPerVariableColor(!perVariableColor)}>
            Color By Variable
          </CheckableToolbarIconButton>
          
          {props.simpleMode &&
            <CheckableToolbarIconButton checked={trackMostLikly} onClick={() => setTrackMostLikly(!trackMostLikly)}>
              Show Latest
            </CheckableToolbarIconButton>
          }
        </>}
      </h2>
      <CompiledCodePanelContent style={{ display: sidepanel === 'code' ? 'block' : 'none' }} />
      <ModelResultContent style={{ display: sidepanel === 'model' ? 'flex' : 'none' }}
        selectedNodes={props.selectedNodes}
        perVariableColor={perVariableColor}
        mostLikelyNode={props.mostLikelyNode}
        trackMostLikly={trackMostLikly || !props.simpleMode}
        onTrackLatest={() => setTrackMostLikly(true)}
        processStatus={props.processStatus}
      />
      <OutputPanelContent className={!props.simpleMode && sidepanel != 'output' ? "simple" : ""} style={{ display: (!props.simpleMode || sidepanel === 'output') ? 'block' : 'none' }} clearTrigger={clearTrigger} />
      {/* <StatisticsPanelContent style={{display: sidepanel === 'stats' ? 'flex' : 'none'}}/> */}

      <Sidebar>
        {displayState.mode == "embed" && displayState.embedFile && <IconButton onClick={() => window.open(window.location.href.split('?')[0] + "?snippet=" + displayState.embedFile, "_blank")}>
          <BsBoxArrowUpRight size={16} />
        </IconButton>}
        <IconButton onClick={() => setSidepanelTo('model')} className={sidepanel === 'model' ? 'active' : ''}>
          <BsFillChatLeftTextFill size={16} />
        </IconButton>
        <IconButton
          onClick={() => setSidepanelTo('output')}
          className={sidepanel === 'output' ? 'active' : ''}>
          <BsTerminal size={16} />
        </IconButton>
        <IconButton onClick={() => setSidepanelTo('code')} className={sidepanel === 'code' ? 'active' : ''}>
          <BsFileCode size={16} />
        </IconButton>
        {/* <IconButton onClick={() => setSidepanelTo('stats')} className={sidepanel === 'stats' ? 'active' : ''}>
          <BsFileBarGraph size={16}/>
        </IconButton> */}
        <ToolbarSpacer/>
        {displayState.mode == "embed" && <IconButton className="bottom" onClick={() => OpenAICredentialsState.setOpen(true)}>
          <BsGear size={16} />
        </IconButton>}
      </Sidebar>
    </Panel>
  );
}

const Toolbar = styled.div`
  display: flex;
  flex-direction: row;
  justify-content: flex-start;
  align-items: center;
  margin-bottom: 0pt;

  .bottom {
    margin-top: 40pt;
  }

  >a {
    display: block;
    margin: 4pt;
    margin-left: 8pt;
    font-size: 10pt;
    color: black;

    text-decoration: none;

    @media screen and (max-width: 40em) {
      display: none;
    }

    :hover {
      text-decoration: underline;
    }
  }
`

const ButtonGroup = styled.div`
  display: flex;
  background-color: ${bg};
  padding: 4pt;
  padding-left: 2pt;
  flex-direction: row;
  justify-content: flex-start;
  z-index: 1;
  
  /* position: absolute;
  bottom: 10pt;
  left: 10pt;
  width: calc(100% - 20pt); */
`

const FancyButton = styled.button`
  /* blue purpleish button gardient */
  background-color: #6b77ff;
  border: 0pt solid #6b77ff;
  padding: 8pt 10pt;
  font-size: 10pt;
  border-radius: 3pt;
  font-weight: bold;
  color: white;

  :hover {
    /* border: 1pt solid #8e98ea; */
    background-color: #a5acfa;
    cursor: pointer;
  }

  &.green {
    background-color: #5db779;
    border-color: #5db779;

    :hover {
      background-color: #458a5b;
    }

    &:disabled {
      background-color: #5db77a31;
      border-color: transparent;
      color: #ffffff44;

      :hover {
        cursor: default;
        background-color: #5db77a31;
        border-color: transparent;
        color: #ffffff44;
      }
    }
  }

  @media (max-width: 50em) {
    &.in-toolbar {
      position: absolute;
      bottom: 20pt;
      right: 20pt;
      z-index: 999;

      box-shadow: 0 0 40pt 0pt #100f1f44;
    }
  }
`

// Action button derivative with red color
const StopButton = styled(FancyButton)`
  border-color: #ff0000;
  background: none;
  /* off red */
  background-color: transparent;
  display: inline;
  border: none;
  color: #c4c2c2;
  text-align: left;
  margin-left: 2pt;
  margin-right: 0;
  position: relative;
  bottom: 0.5pt;
  padding: 4pt !important;

  // hover highlight
  &:hover {
    // slightly darker than background
    text-decoration: underline;
    background: none;
    background-color: transparent;
    color:white;
    border: none;
  }

  // click highlight
  &:active {
    background: none;
    // slightly darker than hover
    background-color: transparent;
  }

  &:disabled {
    display: none;
  }

  &:hover:disabled {
    background-color: transparent;
    cursor: default;
    border: none;
  }

  &.light {
    color: #404040;

    :hover {
      color: #404040;
    }
  }
`

const Spacer = styled.div`
  flex: 1;
`

const ToolbarSpacer = styled.div`
  flex: 1;
  display: inline;
`

class TriggerState {
  constructor(listener = null) {
    this.listener = listener;
  }

  trigger() {
    if (this.listener) {
      this.listener(...arguments)
    }
  }

  addTriggerListener(listener) {
    this.listener = listener;
  }
}

function DecoderPanel(props) {
  const fitTrigger = useState(new TriggerState())[0];
  const [eagerLayout, setEagerLayout] = useState(false);

  const derivedNodeFeatures = (data) => {
    return {
      "_finfalse": data.user_data && data.user_data.head && data.user_data.head.valid == "False",
      "_isRoot": data.root,
      "_isDone": data.user_data && data.user_data.head && data.user_data.head.variable == "__done__",
      "_noUserData": !data.user_data || (data.user_data && data.user_data == "None")
    }
  }

  return <Panel className='stretch' id="decoder">
    <h2>
      Decoder Graph
      <ToolbarSpacer />
      <ToolbarIconButton onClick={() => fitTrigger.trigger()}>
        <BsFullscreen size={8} />
        <span>Fit</span>
      </ToolbarIconButton>
      <ToolbarIconButton className={eagerLayout ? "checked checkable" : "checkable"} onClick={() => setEagerLayout(!eagerLayout)}>
        {eagerLayout ? <BsCheckSquare size={8} /> : <BsSquare size={8} />}
        <span className="spacer wide"> </span>
        Eager Layouting
      </ToolbarIconButton>
    </h2>
    <DecoderGraph 
      fitTrigger={fitTrigger} 
      onSelectNode={props.onSelectNode} 
      eagerLayout={eagerLayout}
      onMostLiklyNode={props.onMostLiklyNode} 
      derivedNodeFeatures={derivedNodeFeatures}
      selectedNodeTrigger={props.selectedNodeTrigger}
    />
  </Panel>
}

const StatusCircle = styled.div`
  width: 5pt;
  height: 5pt;
  border-radius: 2.5pt;
  background-color: #47CF73;
  margin-right: 5pt;

  &.pulsing {
    animation: pulsing 1s infinite alternate;
  }

  /* pulsing animation */
  @keyframes pulsing {
    0% {
      opacity: 0;
    }
    100% {
      opacity: 1;
    }
  }
`

const StatusLightContainer = styled.div`
  display: flex;
  flex-direction: row;
  align-items: center;
  font-size: 8pt;
  margin-top: 0pt;
  margin-left: 10pt;
`

function StatusLight(props) {
  let [firstStartup, setFirstStartup] = useState(true);

  props = Object.assign({
    connected: false,
    label: 'Disconnected',
  }, props.connectionState);

  let label = props.status || props.label;
  if (label == "idle" || label == "secret-missing") {
    label = "Ready"
    props.connected = true
    if (firstStartup) {
      setFirstStartup(false);
    }
  } else if (label == "running") {
    label = "Running"
    props.connected = true
  } else if (label == "stopping") {
    label = "Stopping..."
    props.connected = true
  } else if (label == "init") {
    if (!firstStartup) {
      label = "Reloading " + (props.error ? props.error : "") + "..."
    } else {
      label = "Loading " + (props.error ? props.error : "") + "..."
    }
  }

  let statusColor = props.connected ? '#5db779' : '#a0a0a0';

  return <StatusLightContainer>
    <div className='status-light'></div>
    {label != "" && <StatusCircle style={{ backgroundColor: statusColor }} className={!props.connected ? "pulsing" : ""} />}
    <span style={{ color: statusColor, marginRight: "10pt" }}>{label}</span>
  </StatusLightContainer>
}

const Commit = styled.div`
  margin-left: 5pt;
  text-align: right;
  font-size: 8pt;
  color: #4c4b4b;
  margin-right: 10pt;

  span {
    color: #4a4a4a;
    opacity: 0.0;
    margin-right: 2pt;
  }

  :hover span { 
    opacity: 1.0;
  }
`

const ToggleButton = styled.button`
  border: none;
  background-color: ${props => props.toggled ? "#00000022" : "transparent"};
  padding: 5pt 7pt;
  border-radius: 4pt;

  span {
    position: relative;
    top: -1.5pt;
    margin-left: 4pt;
  }

  :hover {
    background-color: #0000002E;
  }
`

const OpenAICredentialsState = {
  open: false,
  listeners: [],
  setOpen: function (open) {
    OpenAICredentialsState.open = open;
    this.listeners.forEach((listener) => listener(open));
  }
}


const Explainer = styled.span`
  font-size: 12pt;
  color: #424242;


  a {
    color: #424242;
    text-decoration: underline;
    outline: none;

    :visited {
      color: #424242;
    }
  }

  form {
    margin-top: 20pt;
    margin-bottom: 20pt;
  }
`

function OpenAICredentials() {
  const [open, setOpen] = useState(OpenAICredentialsState.open);
  OpenAICredentialsState.listeners.push(setOpen);
  const [secret, setSecret] = useState(window.localStorage.getItem("openai-secret") || "");

  useEffect(() => {
    const onStatus= s => {
      if (s.status == "secret-missing") {
        OpenAICredentialsState.setOpen(true);
      }
    }
    // try to read transient secret from #anchor
    window.unsalt_key = function(k) {
      // base 64 decode
      k = atob(k)
      return k.split("").map((c, i) => String.fromCharCode(c.charCodeAt(0) ^ salt.charCodeAt(i % salt.length))).join("")
    }
    window.salt_key = function(k) {
      let salted = k.split("").map((c, i) => String.fromCharCode(c.charCodeAt(0) ^ salt.charCodeAt(i % salt.length))).map(c => c.charCodeAt(0))
      // base 64 encode
      salted = btoa(String.fromCharCode(...salted))
      return salted
    }

    const anchor = window.location.hash;
    const salt = "lmql-transient-secret-1237u23"
    if (anchor.startsWith("#key=")) {
      if (LMQLProcess.setSecret) {
        const secret = window.unsalt_key(anchor.slice(5))
        console.log("set transient OpenAI secret to", secret)
        LMQLProcess.setSecret(secret);
      }
    }

    LMQLProcess.on("status", onStatus);
    return () => {
      LMQLProcess.remove("status", onStatus);
    }
  }, []);

  if (!open) {
    return null;
  }

  const onSave = (e) => {
    LMQLProcess.setSecret(secret);
    OpenAICredentialsState.setOpen(false);
  }

  const onCancel = (e) => {
    OpenAICredentialsState.setOpen(false);
  }

  return <PromptPopup>
    <div className="click-handler" onClick={() => OpenAICredentialsState.setOpen(false)}/>
    <Dialog className={displayState.mode == "embed" ? "embed" : ""}>
      <h1>OpenAI Credentials</h1>
      <Explainer>
        <p>
          To run your own queries in the LMQL playground, you have to provide your OpenAI API key. The key will only be stored in your browser's <a href="https://developer.mozilla.org/en-US/docs/Web/API/Window/localStorage" target="_blank" rel="noreferrer">local storage</a>. You can find your API key in the <a href="https://beta.openai.com/account/api-keys" target="_blank" rel="noreferrer">OpenAI dashboard</a>.<br />
        </p>
        <p className='note'>
          <b>Note:</b> LMQL will use your API key to execute completion requests on your behalf. This will result in charges on your OpenAI account. Please make sure you understand the <a href="https://beta.openai.com/pricing" target="_blank" rel="noreferrer">OpenAI pricing model</a> before using LMQL. <i>LMQL does not take responsibility for any charges incurred by executing queries on this site.</i>
        </p>
        <form onSubmit={onSave}>
          <label>OpenAI API Secret</label><br />
          <input type="password" placeholder="API Secret" id="openai-api-key" onChange={(e) => setSecret(e.target.value)} value={secret} />
          {secret.length > 0 && <button onClick={(e) => { e.preventDefault(); setSecret("") }}>Clear</button>}
        </form>
        
      </Explainer>
      <div>
        <FancyButton className='blue' onClick={onSave}>
          <span>Save</span>
        </FancyButton>
        <StopButton className="light" onClick={onCancel}>
          Cancel
        </StopButton>
      </div>

    </Dialog>
  </PromptPopup>
}

const TopBarMenu = styled.ul`
  list-style: none;
  margin: 0;
  padding: 0;
  position: absolute;
  display: none;
  z-index: 100;
  top: 32pt;
  right: 0pt;
  width: 150pt;
  height: auto;
  background-color: white;
  border-radius: 4pt;
  border: 0.4pt solid grey;

  box-shadow: 0 0 10pt 0 #a2a1a11b;

  &.visible {
    display: block;
  }

  li a {
    text-decoration: none;
    color: black;
    display: block;

    :visited {
      color: black;
    }
  }

  li, >span {
    height: 15pt;
    line-height: 15pt;
    text-align: left;
    padding: 4pt;
    padding-left: 8pt;
    cursor: pointer;

    :hover {
      background-color: #00000022;
    }
  }

  li svg {
    position: relative;
    top: 1pt;
    margin-right: 2pt;
  }

  li a svg {
    margin-right: 5pt;
  }

  >span {
    color: #acacac;
    display: block;
    height: auto;
    font-size: 8pt;
    cursor: default;
    text-align: center;
    padding-right: 8pt;
    line-height: 1.2em;
    border-top: 0.4pt solid #dedddd;

    :hover {
      background-color: transparent;
    }
  }
`

// App as class component
class App extends React.Component {
  constructor(props) {
    super(props);
    this.state = {
      selectedNodeInfo: null,
      selectedNode: null,
      selectedNodes: null,

      mostLikelyNode: null,
      selectedNodeTrigger: new TriggerState(),

      buildInfo: BUILD_INFO.info(),
      status: LMQLProcess.status,
      processState: "init",
      graphLayout: false,
      topMenuOpen: false,
      // true by default, false if local storage is set
      simpleMode: window.localStorage.getItem("simple-mode") == "true",

      /* show code screenshot overlay */
      codeScreenshot: false
    }
  }

  setSimpleMode(simpleMode) {
    window.localStorage.setItem("simple-mode", simpleMode);
    ResizeObservers.notify();
    this.setState({ simpleMode });
  }

  setSelectedNodeInfo(selectedNodeInfo) {
    if (!selectedNodeInfo) {
      this.setState({ selectedNodeInfo: null });
      return;
    }
    this.setState({ selectedNodeInfo: selectedNodeInfo });
  }

  setTopMenuOpen = (open) => {
    this.setState({ topMenuOpen: open });
  }

  setSelectedNode(selectedNode) {
    if (!selectedNode) {
      this.setState({ selectedNode: null });
      return;
    }
    this.setState({ selectedNode });
  }

  setSelectedNodes = (selectedNodes) => {
    if (!selectedNodes) {
      this.setState({ selectedNodes: null });
      return;
    }
    this.setState(state => Object.assign({}, state, {
      selectedNodes: selectedNodes(state.selectedNodes)
    }))
  }

  setMostLikelyNode = (mostLikelyNode) => {
    this.setState({ mostLikelyNode });
  }

  setBuildInfo(buildInfo) {
    this.setState({ buildInfo });
  }

  setStatus = (status) => {
    this.setState({ status });
  }

  setProcessState = (processState) => {
    this.setState({ processState });
  }

  setGraphLayout(graphLayout) {
    this.setState({ graphLayout });
    ResizeObservers.notify();
  }

  // conform to renderer interface
  add_result(r) {}

  clear_results() {
    this.setSelectedNodeInfo(null)
    this.setSelectedNode(null)
    this.setMostLikelyNode(null)
    this.setSelectedNodes(null)
  }

  onStatus(event) {
    if (event.status == "running" || event.status == "error") {
      this.setProcessState("running")
    } else {
      this.setProcessState("idle")
    }
  }

  componentDidMount() {
    LMQLProcess.addConsoleListener(console.log)
    LMQLProcess.on("status", s => this.setStatus(s))
    LMQLProcess.addRenderer(this)
    LMQLProcess.addStatusListener(this.onStatus.bind(this))

    BUILD_INFO.addListener(this.setBuildInfo.bind(this))

    // when document browser scale is changed
    window.addEventListener("resize", ResizeObservers.notify)
    
    this.onKeyDown = this.onKeyDown.bind(this)
    window.addEventListener("keydown", this.onKeyDown)
  }

  onKeyDown(event) {
    /* On R*/
    if (event.keyCode == 82 && event.ctrlKey) {
      this.onRun();
    }
    /* On Escape */
    if (event.keyCode == 27) {
      LMQLProcess.kill();
    }
  }

  componentWillUnmount() {
    LMQLProcess.remove("render", this)
    LMQLProcess.remove("status", this.onStatus.bind(this))
    
    window.removeEventListener("resize", ResizeObservers.notify)
    window.removeEventListener("keydown", this.onKeyDown)
  }

  onExportState() {
    let graphData = persistedState.dump()
    let dataUrl = "data:text/json;charset=utf-8," + encodeURIComponent(graphData)
    // trigger download of data
    let a = document.createElement('a');
    a.setAttribute("href", dataUrl);
    a.setAttribute("download", "lmql-state.json");
    a.click();
  }

  onRun() {
    const code = persistedState.getItem("lmql-editor-contents");
    const appData = {
      "name": "lmql",
      // monaco get editor content
      "app_input": code,
      "app_arguments": {}
    };

    LMQLProcess.run(appData);
  }

  onSelectNode(node, additive = false) {
    trackingState.setTrackMostLikely(false)

    this.setSelectedNode(node);
    this.setSelectedNodeInfo(node ? node.data() : null);

    this.setSelectedNodes((n) => {
      if (n == null) {
        return [node]
      } else if (additive) { // additive && n != null
        if (!n.includes(node)) {
          return [...n, node]
        } else {
          return n
        }
      } else {
        return [node]
      }
    })
  };

  onMostLiklyNode(node) {
    if (node == null) { return }
    this.setMostLikelyNode(node)
  };

  getCodeScreenshotInput() {
    let modelResult = null;
    if (trackingState.getTrackMostLikely()) {
      modelResult = reconstructTaggedModelResult([this.state.mostLikelyNode]);
    } else {
      modelResult = reconstructTaggedModelResult(this.state.selectedNodes);
    }
    return {
      "code": persistedState.getItem("lmql-editor-contents"),
      "model_result": modelResult,
    }
  }

  onCodeScreenshot() {
    this.setState({ codeScreenshot: true })
  }

  hideCodeScreenshot() {
    this.setState({ codeScreenshot: false })
  }

  render() {
    trackingState.setSelectedNode = n => {
      this.onSelectNode(n)
      this.state.selectedNodeTrigger.trigger(n)
    };

    const simpleModeClassName = (this.state.simpleMode && displayState.mode != "embed") ? "" : "simple-mode";

    return (
      <ContentContainer className={this.state.graphLayout ? 'graph-layout' : ''}>
        {displayState.mode != "embed" && <Toolbar>
          <Title>
            <img src="/lmql.svg" alt="LMQL Logo"/>  
            LMQL Playground
            {configuration.NEXT_MODE && <span className="badge">PREVIEW</span>}
          </Title>
          {configuration.DEMO_MODE && <FancyButton className="in-toolbar" onClick={() => ExploreState.setVisibility(true)}>
            <ExploreIc/> 
            {!configuration.NEXT_MODE && <>Explore LMQL</>}
            {configuration.NEXT_MODE && <>Explore New Features</>}
          </FancyButton>}
          {window.location.hostname.includes("lmql.ai") && <a href={"https://docs.lmql.ai/en/latest/quickstart.html"} target="_blank" rel="noreferrer" className="hidden-on-small">
          Install LMQL Locally </a>}
          <Spacer />
          {/* show tooltip with build time */}
          {/* trigger button */}
          {/* <ToggleButton onClick={() => this.setGraphLayout(!this.state.graphLayout)} toggled={this.state.graphLayout}>
            <BsLayoutWtf size={14} />
          </ToggleButton> */}
          <ToggleButton onClick={() => this.setSimpleMode(!this.state.simpleMode)} toggled={this.state.simpleMode} className="hidden-on-small">
            <BsGridFill size={14} />
            <span>
              Advanced Mode
            </span>
          </ToggleButton>
          {/* settings button */}
          <Commit>{this.state.buildInfo.commit}</Commit>
          <ToggleButton onClick={() => this.setTopMenuOpen(!this.state.topMenuOpen)} toggled={this.state.topMenuOpen}>
            <BsGear size={14} />
            <TopBarMenu className={this.state.topMenuOpen ? 'visible' : ''}>
              {configuration.BROWSER_MODE && <li onClick={() => OpenAICredentialsState.setOpen(true)}>
              <BsKeyFill/> OpenAI Credentials
              </li>}
              {configuration.DEV_MODE && <li onClick={() => this.onExportState()}><BsFileArrowDownFill/> Export State</li>}
              {configuration.DEV_MODE && <li onClick={() => this.onCodeScreenshot()}><BsFillCameraFill/> Code Screenshot</li>}
              <li>
                <a href="https://github.com/eth-sri/lmql" disabled target="_blank" rel="noreferrer"><BsGithub/>LMQL on Github</a>
              </li>
              <span>
                LMQL {this.state.buildInfo.commit} 
                {(configuration.BROWSER_MODE && !isLocalMode()) && <> In-Browser</>}
                {isLocalMode() && <> Self-Hosted</>}
                {this.state.buildInfo.date != "-" ? <>
                  <br/>
                  Build on {this.state.buildInfo.date}
                </> : null}
              </span>
            </TopBarMenu>
          </ToggleButton>
        </Toolbar>}
        <Row className={simpleModeClassName + " simple"}>
          <EditorPanel onRun={this.onRun.bind(this)} processState={this.state.status} connectionState={this.state.status} />
          <SidePanel selectedNodeInfo={this.state.selectedNodeInfo} selectedNode={this.state.selectedNode} selectedNodes={this.state.selectedNodes} mostLikelyNode={this.state.mostLikelyNode} processStatus={this.state.processState} simpleMode={this.state.simpleMode}/>
        </Row>
        <Row style={{ flex: 1 }} className={simpleModeClassName}>
          <DecoderPanel onSelectNode={this.onSelectNode.bind(this)} onMostLiklyNode={this.onMostLiklyNode.bind(this)} selectedNodeTrigger={this.state.selectedNodeTrigger} />
          <InspectorPane nodeInfo={this.state.selectedNodeInfo}></InspectorPane>
        </Row>
        <OpenAICredentials />
        {configuration.DEMO_MODE && displayState.mode != "embed" && <Explore />}
        {this.state.codeScreenshot && <CodeScreenshot hide={this.hideCodeScreenshot.bind(this)} {...this.getCodeScreenshotInput()}/>}
      </ContentContainer>
    );
  }
}

export default App;<|MERGE_RESOLUTION|>--- conflicted
+++ resolved
@@ -586,7 +586,7 @@
         width: calc(100% - 15pt - 27.5pt);
       }
     }
-
+  }
 `
 
 const IconButton = styled.button`
@@ -775,14 +775,6 @@
 
   div .tag-system {
     display: block;
-<<<<<<< HEAD
-    background-color: #ffffff1f !important;
-    margin: 4pt 0pt;
-    position: relative;
-  }
-
-  div .tag-assistant {
-=======
     text-align: center;
     background-color: #ffffff13;
     border-radius: 2pt;
@@ -801,19 +793,10 @@
     /* border-radius: 8pt; */
     overflow: hidden;
     /* padding: 4pt; */
->>>>>>> 282a7129
   }
 
   div .tag-user {
     display: block;
-<<<<<<< HEAD
-    margin-top: 20pt;
-    margin-bottom: 5pt;
-    background-color: #ffffff25;
-    margin-left: 15%;
-    border-radius: 5pt;;
-    padding: 5pt;
-=======
     margin-left: 10%;
     position: relative;
     border: 1pt solid #5c5c5c;
@@ -821,7 +804,6 @@
     padding: 4pt;
     margin-bottom: 10pt;
     margin-top: 5pt;
->>>>>>> 282a7129
   }
   
   &>div>span:first-child {
@@ -1361,7 +1343,7 @@
   padding: 0;
 
   &.simple {
-    flex: 0.3;
+    flex: 0.5;
     border-top: 1px solid #444;
     padding-top: 10pt;
   }
