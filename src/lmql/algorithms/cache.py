--- conflicted
+++ resolved
@@ -3,12 +3,8 @@
 import inspect
 
 from lmql.runtime.lmql_runtime import LMQLQueryFunction
-<<<<<<< HEAD
-from lmql import LMQLResult
 import lmql
-=======
 from lmql import LMQLResult, F
->>>>>>> 0d6ba93b
 
 # cache query results by query code and arguments
 global cache_file
@@ -51,24 +47,15 @@
         with open(cache_file, "wb") as f:
             pickle.dump(cache, f)
 
-<<<<<<< HEAD
-async def apply(q, *args, parameter=None):
-    global cache
 
-    if type(q) is str:
-        lmql_code = q
-        q = lmql.query(q)
-    else:
-        lmql_code = q.lmql_code
-
-=======
 async def apply(q, *args, **kwargs):
     global cache
 
     if type(q) is str:
         where = kwargs.pop("where", None)
         q = F(q, constraints=where, is_async=True)
->>>>>>> 0d6ba93b
+
+    lmql_code = q.lmql_code
 
     # handle non-LMQL queries
     if type(q) is not LMQLQueryFunction:
@@ -96,14 +83,6 @@
     else:
         kwargs = {}
         try:
-<<<<<<< HEAD
-            if parameter is not None:
-                assert len(args) == 1
-                kwargs = {parameter: args[0]}
-                args = []
-            # get positional arguments
-=======
->>>>>>> 0d6ba93b
             result = await q(*args, **kwargs)
             if len(result) == 1:
                 result = result[0]
